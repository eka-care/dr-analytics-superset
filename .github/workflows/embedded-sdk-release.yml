--- conflicted
+++ resolved
@@ -1,10 +1,6 @@
 name: Embedded SDK Release
 
-<<<<<<< HEAD
-#on:
-=======
 # on:
->>>>>>> e2194a91
 #  push:
 #    branches:
 #      - "master"
