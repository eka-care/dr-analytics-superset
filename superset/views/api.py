# Licensed to the Apache Software Foundation (ASF) under one
# or more contributor license agreements.  See the NOTICE file
# distributed with this work for additional information
# regarding copyright ownership.  The ASF licenses this file
# to you under the Apache License, Version 2.0 (the
# "License"); you may not use this file except in compliance
# with the License.  You may obtain a copy of the License at
#
#   http://www.apache.org/licenses/LICENSE-2.0
#
# Unless required by applicable law or agreed to in writing,
# software distributed under the License is distributed on an
# "AS IS" BASIS, WITHOUT WARRANTIES OR CONDITIONS OF ANY
# KIND, either express or implied.  See the License for the
# specific language governing permissions and limitations
# under the License.
from __future__ import annotations

from typing import Any, TYPE_CHECKING

<<<<<<< HEAD
import simplejson as json
from flask import request, Response
=======
from flask import request
>>>>>>> de6a5181
from flask_appbuilder import expose
from flask_appbuilder.api import rison
from flask_appbuilder.security.decorators import has_access_api, protect
from flask_babel import lazy_gettext as _

from superset import db, event_logger
from superset.commands.chart.exceptions import (
    TimeRangeAmbiguousError,
    TimeRangeParseFailError,
)
from superset.legacy import update_time_range
from superset.models.slice import Slice
from superset.security.api import user_schema
from superset.superset_typing import FlaskResponse
from superset.utils import json
from superset.utils.date_parser import get_since_until
from superset.views.base import api, BaseSupersetView, handle_api_exception

if TYPE_CHECKING:
    from superset.common.query_context_factory import QueryContextFactory

get_time_range_schema = {
    "type": ["string", "array"],
    "items": {
        "type": "object",
        "properties": {
            "timeRange": {"type": "string"},
            "shift": {"type": "string"},
        },
    },
}


class Api(BaseSupersetView):
    query_context_factory = None

    @event_logger.log_this
    @api
    @handle_api_exception
    @has_access_api
    @expose("/v1/query/", methods=("POST",))
    def query(self) -> FlaskResponse:
        """
        Take a query_obj constructed in the client and returns payload data response
        for the given query_obj.

        raises SupersetSecurityException: If the user cannot access the resource
        """
        query_context = self.get_query_context_factory().create(
            **json.loads(request.form["query_context"])
        )
        query_context.raise_for_access()
        result = query_context.get_payload()
        payload_json = result["queries"]
        return json.dumps(payload_json, default=json.json_int_dttm_ser, ignore_nan=True)

    @event_logger.log_this
    @api
    @handle_api_exception
    @has_access_api
    @expose("/v1/form_data/", methods=("GET",))
    def query_form_data(self) -> FlaskResponse:
        """
        Get the form_data stored in the database for existing slice.
        params: slice_id: integer
        """
        form_data = {}
        if slice_id := request.args.get("slice_id"):
            slc = db.session.query(Slice).filter_by(id=slice_id).one_or_none()
            if slc:
                form_data = slc.form_data.copy()

        update_time_range(form_data)

        return self.json_response(form_data)

    @api
    @handle_api_exception
    @has_access_api
    @rison(get_time_range_schema)
    @expose("/v1/time_range/", methods=("GET",))
    def time_range(self, **kwargs: Any) -> FlaskResponse:
        """Get actually time range from human-readable string or datetime expression."""
        time_ranges = kwargs["rison"]
        try:
            if isinstance(time_ranges, str):
                time_ranges = [{"timeRange": time_ranges}]

            rv = []
            for time_range in time_ranges:
                since, until = get_since_until(
                    time_range=time_range["timeRange"],
                    time_shift=time_range.get("shift"),
                )
                rv.append(
                    {
                        "since": since.isoformat() if since else "",
                        "until": until.isoformat() if until else "",
                        "timeRange": time_range["timeRange"],
                        "shift": time_range.get("shift"),
                    }
                )
            return self.json_response({"result": rv})
        except (ValueError, TimeRangeParseFailError, TimeRangeAmbiguousError) as error:
            error_msg = {"message": _("Unexpected time range: %(error)s", error=error)}
            return self.json_response(error_msg, 400)

    def get_query_context_factory(self) -> QueryContextFactory:
        if self.query_context_factory is None:
            # pylint: disable=import-outside-toplevel
            from superset.common.query_context_factory import QueryContextFactory

            self.query_context_factory = QueryContextFactory()
        return self.query_context_factory
<|MERGE_RESOLUTION|>--- conflicted
+++ resolved
@@ -18,12 +18,7 @@
 
 from typing import Any, TYPE_CHECKING
 
-<<<<<<< HEAD
-import simplejson as json
-from flask import request, Response
-=======
 from flask import request
->>>>>>> de6a5181
 from flask_appbuilder import expose
 from flask_appbuilder.api import rison
 from flask_appbuilder.security.decorators import has_access_api, protect
