--- conflicted
+++ resolved
@@ -34,22 +34,6 @@
 logger = logging.getLogger(__name__)
 
 
-<<<<<<< HEAD
-def process_template(content: str) -> str:
-    env = SandboxedEnvironment()
-    template = env.from_string(content)
-    context = {
-        "current_user_id": ExtraCache.current_user_id,
-        "current_doc_id": ExtraCache.current_doc_id,
-        "current_business_id": ExtraCache.current_business_id,
-        "current_user_sk": ExtraCache.current_user_sk,
-        "current_username": ExtraCache.current_username,
-    }
-    return template.render(context)
-
-
-=======
->>>>>>> de6a5181
 class TagModelView(SupersetModelView):
     route_base = "/superset/tags"
     datamodel = SQLAInterface(Tag)
