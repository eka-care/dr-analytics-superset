# Licensed to the Apache Software Foundation (ASF) under one
# or more contributor license agreements.  See the NOTICE file
# distributed with this work for additional information
# regarding copyright ownership.  The ASF licenses this file
# to you under the Apache License, Version 2.0 (the
# "License"); you may not use this file except in compliance
# with the License.  You may obtain a copy of the License at
#
#   http://www.apache.org/licenses/LICENSE-2.0
#
# Unless required by applicable law or agreed to in writing,
# software distributed under the License is distributed on an
# "AS IS" BASIS, WITHOUT WARRANTIES OR CONDITIONS OF ANY
# KIND, either express or implied.  See the License for the
# specific language governing permissions and limitations
# under the License.
from __future__ import annotations

import contextlib
import logging
import os
import sys
from typing import Any, Callable, TYPE_CHECKING

import wtforms_json
from deprecation import deprecated
from flask import Flask, redirect
from flask_appbuilder import expose, IndexView
from flask_babel import gettext as __
from flask_compress import Compress
from flask_session import Session
from werkzeug.middleware.proxy_fix import ProxyFix

from superset.constants import CHANGE_ME_SECRET_KEY
from superset.extensions import (
    _event_logger,
    APP_DIR,
    appbuilder,
    async_query_manager_factory,
    cache_manager,
    celery_app,
    csrf,
    db,
    encrypted_field_factory,
    feature_flag_manager,
    machine_auth_provider_factory,
    manifest_processor,
    migrate,
    profiling,
    results_backend_manager,
    ssh_manager_factory,
    stats_logger_manager,
    talisman,
    redis_helper
)
from superset.security import SupersetSecurityManager
from superset.superset_typing import FlaskResponse
from superset.tags.core import register_sqla_event_listeners
from superset.utils.core import is_test, pessimistic_connection_handling
from superset.utils.log import DBEventLogger, get_event_logger_from_cfg_value

if TYPE_CHECKING:
    from superset.app import SupersetApp

logger = logging.getLogger(__name__)


class SupersetAppInitializer:  # pylint: disable=too-many-public-methods
    def __init__(self, app: SupersetApp) -> None:
        super().__init__()

        self.superset_app = app
        self.config = app.config
        self.manifest: dict[Any, Any] = {}

    @deprecated(details="use self.superset_app instead of self.flask_app")  # type: ignore
    @property
    def flask_app(self) -> SupersetApp:
        return self.superset_app

    def pre_init(self) -> None:
        """
        Called before all other init tasks are complete
        """
        wtforms_json.init()

        if not os.path.exists(self.config["DATA_DIR"]):
            os.makedirs(self.config["DATA_DIR"])

    def post_init(self) -> None:
        """
        Called after any other init tasks
        """

    def configure_celery(self) -> None:
        celery_app.config_from_object(self.config["CELERY_CONFIG"])
        celery_app.set_default()
        superset_app = self.superset_app

        # Here, we want to ensure that every call into Celery task has an app context
        # setup properly
        task_base = celery_app.Task

        class AppContextTask(task_base):  # type: ignore
            # pylint: disable=too-few-public-methods
            abstract = True

            # Grab each call into the task and set up an app context
            def __call__(self, *args: Any, **kwargs: Any) -> Any:
                with superset_app.app_context():
                    return task_base.__call__(self, *args, **kwargs)

        celery_app.Task = AppContextTask

    def init_views(self) -> None:
        #
        # We're doing local imports, as several of them import
        # models which in turn try to import
        # the global Flask app
        #
        # pylint: disable=import-outside-toplevel,too-many-locals,too-many-statements
        from superset.advanced_data_type.api import AdvancedDataTypeRestApi
        from superset.annotation_layers.annotations.api import AnnotationRestApi
        from superset.annotation_layers.api import AnnotationLayerRestApi
        from superset.async_events.api import AsyncEventsRestApi
        from superset.available_domains.api import AvailableDomainsRestApi
        from superset.cachekeys.api import CacheRestApi
        from superset.charts.api import ChartRestApi
        from superset.charts.data.api import ChartDataRestApi
        from superset.connectors.sqla.views import (
            RowLevelSecurityView,
            SqlMetricInlineView,
            TableColumnInlineView,
            TableModelView,
        )
        from superset.css_templates.api import CssTemplateRestApi
        from superset.dashboards.api import DashboardRestApi
        from superset.dashboards.filter_state.api import DashboardFilterStateRestApi
        from superset.dashboards.permalink.api import DashboardPermalinkRestApi
        from superset.databases.api import DatabaseRestApi
        from superset.datasets.api import DatasetRestApi
        from superset.datasets.columns.api import DatasetColumnsRestApi
        from superset.datasets.metrics.api import DatasetMetricRestApi
        from superset.datasource.api import DatasourceRestApi
        from superset.embedded.api import EmbeddedDashboardRestApi
        from superset.embedded.view import EmbeddedView
        from superset.explore.api import ExploreRestApi
        from superset.explore.form_data.api import ExploreFormDataRestApi
        from superset.explore.permalink.api import ExplorePermalinkRestApi
        from superset.importexport.api import ImportExportRestApi
        from superset.queries.api import QueryRestApi
        from superset.queries.saved_queries.api import SavedQueryRestApi
        from superset.reports.api import ReportScheduleRestApi
        from superset.reports.logs.api import ReportExecutionLogRestApi
        from superset.row_level_security.api import RLSRestApi
        from superset.security.api import SecurityRestApi
        from superset.sqllab.api import SqlLabRestApi
        from superset.tags.api import TagRestApi
        from superset.views.alerts import AlertView, ReportView
        from superset.views.all_entities import TaggedObjectsModelView
        from superset.views.annotations import AnnotationLayerView
        from superset.views.api import Api
        from superset.views.chart.views import SliceAsync, SliceModelView
        from superset.views.core import Superset
        from superset.views.css_templates import (
            CssTemplateAsyncModelView,
            CssTemplateModelView,
        )
        from superset.views.dashboard.views import (
            Dashboard,
            DashboardModelView,
            DashboardModelViewAsync,
        )
        from superset.views.database.views import DatabaseView
        from superset.views.datasource.views import DatasetEditor, Datasource
        from superset.views.dynamic_plugins import DynamicPluginsView
        from superset.views.explore import ExplorePermalinkView, ExploreView
        from superset.views.key_value import KV
        from superset.views.log.api import LogRestApi
        from superset.views.log.views import LogModelView
        from superset.views.sql_lab.views import (
            SavedQueryView,
            SavedQueryViewApi,
            TableSchemaView,
            TabStateView,
        )
        from superset.views.sqllab import SqllabView
        from superset.views.tags import TagModelView, TagView
<<<<<<< HEAD
        from superset.views.users.api import CurrentUserRestApi
        from superset.views.users.custom_user_api import CustomUserAPI
=======
        from superset.views.users.api import CurrentUserRestApi, UserRestApi
>>>>>>> de6a5181

        #
        # Setup API views
        #
        appbuilder.add_api(AnnotationRestApi)
        appbuilder.add_api(AnnotationLayerRestApi)
        appbuilder.add_api(AsyncEventsRestApi)
        appbuilder.add_api(AdvancedDataTypeRestApi)
        appbuilder.add_api(AvailableDomainsRestApi)
        appbuilder.add_api(CacheRestApi)
        appbuilder.add_api(ChartRestApi)
        appbuilder.add_api(ChartDataRestApi)
        appbuilder.add_api(CssTemplateRestApi)
        appbuilder.add_api(CurrentUserRestApi)
        appbuilder.add_api(UserRestApi)
        appbuilder.add_api(DashboardFilterStateRestApi)
        appbuilder.add_api(DashboardPermalinkRestApi)
        appbuilder.add_api(DashboardRestApi)
        appbuilder.add_api(DatabaseRestApi)
        appbuilder.add_api(DatasetRestApi)
        appbuilder.add_api(DatasetColumnsRestApi)
        appbuilder.add_api(DatasetMetricRestApi)
        appbuilder.add_api(DatasourceRestApi)
        appbuilder.add_api(EmbeddedDashboardRestApi)
        appbuilder.add_api(ExploreRestApi)
        appbuilder.add_api(ExploreFormDataRestApi)
        appbuilder.add_api(ExplorePermalinkRestApi)
        appbuilder.add_api(ImportExportRestApi)
        appbuilder.add_api(QueryRestApi)
        appbuilder.add_api(ReportScheduleRestApi)
        appbuilder.add_api(ReportExecutionLogRestApi)
        appbuilder.add_api(RLSRestApi)
        appbuilder.add_api(SavedQueryRestApi)
        appbuilder.add_api(TagRestApi)
        appbuilder.add_api(SqlLabRestApi)
        appbuilder.add_api(CustomUserAPI)
        #
        # Setup regular views
        #
        appbuilder.add_link(
            "Home",
            label=__("Home"),
            href="/superset/welcome/",
            cond=lambda: bool(appbuilder.app.config["LOGO_TARGET_PATH"]),
        )

        appbuilder.add_view(
            DatabaseView,
            "Databases",
            label=__("Database Connections"),
            icon="fa-database",
            category="Data",
            category_label=__("Data"),
        )
        appbuilder.add_view(
            DashboardModelView,
            "Dashboards",
            label=__("Dashboards"),
            icon="fa-dashboard",
            category="",
            category_icon="",
        )
        appbuilder.add_view(
            SliceModelView,
            "Charts",
            label=__("Charts"),
            icon="fa-bar-chart",
            category="",
            category_icon="",
        )

        appbuilder.add_link(
            "Datasets",
            label=__("Datasets"),
            href="/tablemodelview/list/",
            icon="fa-table",
            category="",
            category_icon="",
        )

        appbuilder.add_view(
            DynamicPluginsView,
            "Plugins",
            label=__("Plugins"),
            category="Manage",
            category_label=__("Manage"),
            icon="fa-puzzle-piece",
            menu_cond=lambda: feature_flag_manager.is_feature_enabled(
                "DYNAMIC_PLUGINS"
            ),
        )
        appbuilder.add_view(
            CssTemplateModelView,
            "CSS Templates",
            label=__("CSS Templates"),
            icon="fa-css3",
            category="Manage",
            category_label=__("Manage"),
            category_icon="",
        )

        #
        # Setup views with no menu
        #
        appbuilder.add_view_no_menu(Api)
        appbuilder.add_view_no_menu(CssTemplateAsyncModelView)
        appbuilder.add_view_no_menu(Dashboard)
        appbuilder.add_view_no_menu(DashboardModelViewAsync)
        appbuilder.add_view_no_menu(Datasource)
        appbuilder.add_view_no_menu(DatasetEditor)
        appbuilder.add_view_no_menu(EmbeddedView)
        appbuilder.add_view_no_menu(ExploreView)
        appbuilder.add_view_no_menu(ExplorePermalinkView)
        appbuilder.add_view_no_menu(KV)
        appbuilder.add_view_no_menu(SavedQueryView)
        appbuilder.add_view_no_menu(SavedQueryViewApi)
        appbuilder.add_view_no_menu(SliceAsync)
        appbuilder.add_view_no_menu(SqllabView)
        appbuilder.add_view_no_menu(SqlMetricInlineView)
        appbuilder.add_view_no_menu(Superset)
        appbuilder.add_view_no_menu(TableColumnInlineView)
        appbuilder.add_view_no_menu(TableModelView)
        appbuilder.add_view_no_menu(TableSchemaView)
        appbuilder.add_view_no_menu(TabStateView)
        appbuilder.add_view_no_menu(TaggedObjectsModelView)
        appbuilder.add_view_no_menu(TagView)
        appbuilder.add_view_no_menu(ReportView)

        #
        # Add links
        #
        appbuilder.add_link(
            "SQL Editor",
            label=__("SQL Lab"),
            href="/sqllab/",
            category_icon="fa-flask",
            icon="fa-flask",
            category="SQL Lab",
            category_label=__("SQL"),
        )
        appbuilder.add_link(
            "Saved Queries",
            label=__("Saved Queries"),
            href="/savedqueryview/list/",
            icon="fa-save",
            category="SQL Lab",
            category_label=__("SQL"),
        )
        appbuilder.add_link(
            "Query Search",
            label=__("Query History"),
            href="/sqllab/history/",
            icon="fa-search",
            category_icon="fa-flask",
            category="SQL Lab",
            category_label=__("SQL Lab"),
        )
        appbuilder.add_view(
            TagModelView,
            "Tags",
            label=__("Tags"),
            icon="",
            category_icon="",
            category="Manage",
            menu_cond=lambda: feature_flag_manager.is_feature_enabled("TAGGING_SYSTEM"),
        )
        appbuilder.add_api(LogRestApi)
        appbuilder.add_view(
            LogModelView,
            "Action Log",
            label=__("Action Log"),
            category="Security",
            category_label=__("Security"),
            icon="fa-list-ol",
            menu_cond=lambda: (
                self.config["FAB_ADD_SECURITY_VIEWS"]
                and self.config["SUPERSET_LOG_VIEW"]
            ),
        )
        appbuilder.add_api(SecurityRestApi)
        #
        # Conditionally setup email views
        #

        appbuilder.add_view(
            AlertView,
            "Alerts & Report",
            label=__("Alerts & Reports"),
            category="Manage",
            category_label=__("Manage"),
            icon="fa-exclamation-triangle",
            menu_cond=lambda: feature_flag_manager.is_feature_enabled("ALERT_REPORTS"),
        )

        appbuilder.add_view(
            AnnotationLayerView,
            "Annotation Layers",
            label=__("Annotation Layers"),
            href="/annotationlayer/list/",
            icon="fa-comment",
            category_icon="",
            category="Manage",
            category_label=__("Manage"),
        )

        appbuilder.add_view(
            RowLevelSecurityView,
            "Row Level Security",
            href="/rowlevelsecurity/list/",
            label=__("Row Level Security"),
            category="Security",
            category_label=__("Security"),
            icon="fa-lock",
        )

    def init_app_in_ctx(self) -> None:
        """
        Runs init logic in the context of the app
        """
        self.configure_fab()
        self.configure_url_map_converters()
        self.configure_data_sources()
        self.configure_auth_provider()
        self.configure_async_queries()
        self.configure_ssh_manager()
        self.configure_stats_manager()
        self.configure_redis_helper()

        # Hook that provides administrators a handle on the Flask APP
        # after initialization
        if flask_app_mutator := self.config["FLASK_APP_MUTATOR"]:
            flask_app_mutator(self.superset_app)

        if feature_flag_manager.is_feature_enabled("TAGGING_SYSTEM"):
            register_sqla_event_listeners()

        self.init_views()

    def check_secret_key(self) -> None:
        def log_default_secret_key_warning() -> None:
            top_banner = 80 * "-" + "\n" + 36 * " " + "WARNING\n" + 80 * "-"
            bottom_banner = 80 * "-" + "\n" + 80 * "-"
            logger.warning(top_banner)
            logger.warning(
                "A Default SECRET_KEY was detected, please use superset_config.py "
                "to override it.\n"
                "Use a strong complex alphanumeric string and use a tool to help"
                " you generate \n"
                "a sufficiently random sequence, ex: openssl rand -base64 42"
            )
            logger.warning(bottom_banner)

        if self.config["SECRET_KEY"] == CHANGE_ME_SECRET_KEY:
            if (
                self.superset_app.debug
                or self.superset_app.config["TESTING"]
                or is_test()
            ):
                logger.warning("Debug mode identified with default secret key")
                log_default_secret_key_warning()
                return
            log_default_secret_key_warning()
            logger.error("Refusing to start due to insecure SECRET_KEY")
            sys.exit(1)

    def configure_session(self) -> None:
        if self.config["SESSION_SERVER_SIDE"]:
            Session(self.superset_app)

    def init_app(self) -> None:
        """
        Main entry point which will delegate to other methods in
        order to fully init the app
        """
        self.pre_init()
        self.check_secret_key()
        self.configure_session()
        # Configuration of logging must be done first to apply the formatter properly
        self.configure_logging()
        # Configuration of feature_flags must be done first to allow init features
        # conditionally
        self.configure_feature_flags()
        self.configure_db_encrypt()
        self.setup_db()
        self.configure_celery()
        self.enable_profiling()
        self.setup_event_logger()
        self.setup_bundle_manifest()
        self.register_blueprints()
        self.configure_wtf()
        self.configure_middlewares()
        self.configure_cache()

        with self.superset_app.app_context():
            self.init_app_in_ctx()

        self.post_init()

    def configure_auth_provider(self) -> None:
        machine_auth_provider_factory.init_app(self.superset_app)

    def configure_ssh_manager(self) -> None:
        ssh_manager_factory.init_app(self.superset_app)

    def configure_stats_manager(self) -> None:
        stats_logger_manager.init_app(self.superset_app)

    def configure_redis_helper(self) -> None:
        logger.info("Configuring redis connection")
        redis_helper.init_app(self.superset_app)

    def setup_event_logger(self) -> None:
        _event_logger["event_logger"] = get_event_logger_from_cfg_value(
            self.superset_app.config.get("EVENT_LOGGER", DBEventLogger())
        )

    def configure_data_sources(self) -> None:
        # Registering sources
        module_datasource_map = self.config["DEFAULT_MODULE_DS_MAP"]
        module_datasource_map.update(self.config["ADDITIONAL_MODULE_DS_MAP"])

        # todo(hughhhh): fully remove the datasource config register
        for module_name, class_names in module_datasource_map.items():
            class_names = [str(s) for s in class_names]
            __import__(module_name, fromlist=class_names)

    def configure_cache(self) -> None:
        cache_manager.init_app(self.superset_app)
        results_backend_manager.init_app(self.superset_app)

    def configure_feature_flags(self) -> None:
        feature_flag_manager.init_app(self.superset_app)

    def configure_fab(self) -> None:
        if self.config["SILENCE_FAB"]:
            logging.getLogger("flask_appbuilder").setLevel(logging.ERROR)

        custom_sm = self.config["CUSTOM_SECURITY_MANAGER"] or SupersetSecurityManager
        if not issubclass(custom_sm, SupersetSecurityManager):
            raise Exception(  # pylint: disable=broad-exception-raised
                """Your CUSTOM_SECURITY_MANAGER must now extend SupersetSecurityManager,
                 not FAB's security manager.
                 See [4565] in UPDATING.md"""
            )

        appbuilder.indexview = SupersetIndexView
        appbuilder.base_template = "superset/base.html"
        appbuilder.security_manager_class = custom_sm
        appbuilder.init_app(self.superset_app, db.session)

    def configure_url_map_converters(self) -> None:
        #
        # Doing local imports here as model importing causes a reference to
        # app.config to be invoked and we need the current_app to have been setup
        #
        # pylint: disable=import-outside-toplevel
        from superset.utils.url_map_converters import (
            ObjectTypeConverter,
            RegexConverter,
        )

        self.superset_app.url_map.converters["regex"] = RegexConverter
        self.superset_app.url_map.converters["object_type"] = ObjectTypeConverter

    def configure_middlewares(self) -> None:
        if self.config["ENABLE_CORS"]:
            # pylint: disable=import-outside-toplevel
            from flask_cors import CORS

            CORS(self.superset_app, **self.config["CORS_OPTIONS"])

        if self.config["ENABLE_PROXY_FIX"]:
            self.superset_app.wsgi_app = ProxyFix(
                self.superset_app.wsgi_app, **self.config["PROXY_FIX_CONFIG"]
            )

        if self.config["ENABLE_CHUNK_ENCODING"]:

            class ChunkedEncodingFix:  # pylint: disable=too-few-public-methods
                def __init__(self, app: Flask) -> None:
                    self.app = app

                def __call__(
                    self, environ: dict[str, Any], start_response: Callable[..., Any]
                ) -> Any:
                    # Setting wsgi.input_terminated tells werkzeug.wsgi to ignore
                    # content-length and read the stream till the end.
                    if environ.get("HTTP_TRANSFER_ENCODING", "").lower() == "chunked":
                        environ["wsgi.input_terminated"] = True
                    return self.app(environ, start_response)

            self.superset_app.wsgi_app = ChunkedEncodingFix(self.superset_app.wsgi_app)

        if self.config["UPLOAD_FOLDER"]:
            with contextlib.suppress(OSError):
                os.makedirs(self.config["UPLOAD_FOLDER"])
        for middleware in self.config["ADDITIONAL_MIDDLEWARE"]:
            self.superset_app.wsgi_app = middleware(self.superset_app.wsgi_app)

        # Flask-Compress
        Compress(self.superset_app)

        # Talisman
        talisman_enabled = self.config["TALISMAN_ENABLED"]
        talisman_config = (
            self.config["TALISMAN_DEV_CONFIG"]
            if self.superset_app.debug or self.config["DEBUG"]
            else self.config["TALISMAN_CONFIG"]
        )
        csp_warning = self.config["CONTENT_SECURITY_POLICY_WARNING"]

        if talisman_enabled:
            talisman.init_app(self.superset_app, **talisman_config)

        show_csp_warning = False
        if (
            csp_warning
            and not self.superset_app.debug
            and (
                not talisman_enabled
                or not talisman_config
                or not talisman_config.get("content_security_policy")
            )
        ):
            show_csp_warning = True

        if show_csp_warning:
            logger.warning(
                "We haven't found any Content Security Policy (CSP) defined in "
                "the configurations. Please make sure to configure CSP using the "
                "TALISMAN_ENABLED and TALISMAN_CONFIG keys or any other external "
                "software. Failing to configure CSP have serious security implications. "
                "Check https://developer.mozilla.org/en-US/docs/Web/HTTP/CSP for more "
                "information. You can disable this warning using the "
                "CONTENT_SECURITY_POLICY_WARNING key."
            )

    def configure_logging(self) -> None:
        self.config["LOGGING_CONFIGURATOR"].configure_logging(
            self.config, self.superset_app.debug
        )

    def configure_db_encrypt(self) -> None:
        encrypted_field_factory.init_app(self.superset_app)

    def setup_db(self) -> None:
        db.init_app(self.superset_app)

        with self.superset_app.app_context():
            pessimistic_connection_handling(db.engine)

        migrate.init_app(self.superset_app, db=db, directory=APP_DIR + "/migrations")

    def configure_wtf(self) -> None:
        if self.config["WTF_CSRF_ENABLED"]:
            csrf.init_app(self.superset_app)
            csrf_exempt_list = self.config["WTF_CSRF_EXEMPT_LIST"]
            for ex in csrf_exempt_list:
                csrf.exempt(ex)

    def configure_async_queries(self) -> None:
        if feature_flag_manager.is_feature_enabled("GLOBAL_ASYNC_QUERIES"):
            async_query_manager_factory.init_app(self.superset_app)

    def register_blueprints(self) -> None:
        for bp in self.config["BLUEPRINTS"]:
            try:
                logger.info("Registering blueprint: %s", bp.name)
                self.superset_app.register_blueprint(bp)
            except Exception:  # pylint: disable=broad-except
                logger.exception("blueprint registration failed")

    def setup_bundle_manifest(self) -> None:
        manifest_processor.init_app(self.superset_app)

    def enable_profiling(self) -> None:
        if self.config["PROFILING"]:
            profiling.init_app(self.superset_app)


class SupersetIndexView(IndexView):
    @expose("/")
    def index(self) -> FlaskResponse:
        return redirect("/superset/welcome/")<|MERGE_RESOLUTION|>--- conflicted
+++ resolved
@@ -186,12 +186,8 @@
         )
         from superset.views.sqllab import SqllabView
         from superset.views.tags import TagModelView, TagView
-<<<<<<< HEAD
-        from superset.views.users.api import CurrentUserRestApi
         from superset.views.users.custom_user_api import CustomUserAPI
-=======
         from superset.views.users.api import CurrentUserRestApi, UserRestApi
->>>>>>> de6a5181
 
         #
         # Setup API views
