--- conflicted
+++ resolved
@@ -803,17 +803,9 @@
         if perms := self.user_view_menu_names("datasource_access"):
             tables = (
                 self.get_session.query(SqlaTable.schema)
-<<<<<<< HEAD
-                    .filter(SqlaTable.database_id == database.id)
-                    .filter(SqlaTable.schema.isnot(None))
-                    .filter(SqlaTable.schema != "")
-                    .filter(or_(SqlaTable.perm.in_(perms)))
-                    .distinct()
-=======
                 .filter(SqlaTable.database_id == database.id)
                 .filter(or_(SqlaTable.perm.in_(perms)))
                 .distinct()
->>>>>>> de6a5181
             )
             accessible_schemas.update(
                 {
@@ -1372,13 +1364,6 @@
         # Clean database schema permissions
         schema_pvms = (
             self.get_session.query(self.permissionview_model)
-<<<<<<< HEAD
-                .join(self.permission_model)
-                .join(self.viewmenu_model)
-                .filter(self.permission_model.name == "schema_access")
-                .filter(self.viewmenu_model.name.like(f"[{database_name}].[%]"))
-                .all()
-=======
             .join(self.permission_model)
             .join(self.viewmenu_model)
             .filter(
@@ -1389,7 +1374,6 @@
             )
             .filter(self.viewmenu_model.name.like(f"[{database_name}].[%]"))
             .all()
->>>>>>> de6a5181
         )
         for schema_pvm in schema_pvms:
             self._delete_pvm_on_sqla_event(mapper, connection, pvm=schema_pvm)
@@ -1609,13 +1593,8 @@
         if values:
             connection.execute(
                 dataset_table.update()
-<<<<<<< HEAD
-                    .where(dataset_table.c.id == target.id)
-                    .values(schema_perm=dataset_schema_perm)
-=======
                 .where(dataset_table.c.id == target.id)
                 .values(**values)
->>>>>>> de6a5181
             )
 
     def dataset_after_delete(
@@ -1787,14 +1766,10 @@
                 .where(
                 sqlatable_table.c.id == target.id,
             )
-<<<<<<< HEAD
-                .values(schema_perm=new_schema_permission_name)
-=======
             .values(
                 catalog_perm=catalog_permission_name,
                 schema_perm=schema_permission_name,
             )
->>>>>>> de6a5181
         )
 
         # Update charts (Slice schema_perm field)
@@ -1804,14 +1779,10 @@
                 chart_table.c.datasource_id == target.id,
                 chart_table.c.datasource_type == DatasourceType.TABLE,
             )
-<<<<<<< HEAD
-                .values(schema_perm=new_schema_permission_name)
-=======
             .values(
                 catalog_perm=catalog_permission_name,
                 schema_perm=schema_permission_name,
             )
->>>>>>> de6a5181
         )
 
     def _update_dataset_perm(  # pylint: disable=too-many-arguments
@@ -2276,30 +2247,6 @@
                     self.get_table_access_error_object(denied)
                 )
 
-<<<<<<< HEAD
-        if self.is_guest_user() and query_context:
-            # Guest users MUST not modify the payload so it's requesting a different
-            # chart or different ad-hoc metrics from what's saved.
-            form_data = query_context.form_data
-            stored_chart = query_context.slice_
-
-            if (
-                form_data is None
-                or stored_chart is None
-                or form_data.get("slice_id") != stored_chart.id
-                or form_data.get("metrics", []) != stored_chart.params_dict["metrics"]
-                or any(
-                query.metrics != stored_chart.params_dict["metrics"]
-                for query in query_context.queries
-            )
-            ):
-                raise SupersetSecurityException(
-                    SupersetError(
-                        error_type=SupersetErrorType.DASHBOARD_SECURITY_ACCESS_ERROR,
-                        message=_("Guest user cannot modify chart payload"),
-                        level=ErrorLevel.ERROR,
-                    )
-=======
         # Guest users MUST not modify the payload so it's requesting a
         # different chart or different ad-hoc metrics from what's saved.
         if (
@@ -2312,7 +2259,6 @@
                     error_type=SupersetErrorType.DASHBOARD_SECURITY_ACCESS_ERROR,
                     message=_("Guest user cannot modify chart payload"),
                     level=ErrorLevel.WARNING,
->>>>>>> de6a5181
                 )
             )
 
