# Licensed to the Apache Software Foundation (ASF) under one
# or more contributor license agreements.  See the NOTICE file
# distributed with this work for additional information
# regarding copyright ownership.  The ASF licenses this file
# to you under the Apache License, Version 2.0 (the
# "License"); you may not use this file except in compliance
# with the License.  You may obtain a copy of the License at
#
#   http://www.apache.org/licenses/LICENSE-2.0
#
# Unless required by applicable law or agreed to in writing,
# software distributed under the License is distributed on an
# "AS IS" BASIS, WITHOUT WARRANTIES OR CONDITIONS OF ANY
# KIND, either express or implied.  See the License for the
# specific language governing permissions and limitations
# under the License.
"""The main config file for Superset

All configuration in this file can be overridden by providing a superset_config
in your PYTHONPATH as there is a ``from superset_config import *``
at the end of this file.
"""

# mypy: ignore-errors
# pylint: disable=too-many-lines
from __future__ import annotations

import imp  # pylint: disable=deprecated-module
import importlib.util
import json
import logging
import os
import re
import sys
from collections import OrderedDict
from datetime import timedelta
from email.mime.multipart import MIMEMultipart
from importlib.resources import files
from typing import Any, Callable, Literal, TYPE_CHECKING, TypedDict

import click
import pkg_resources
from celery.schedules import crontab
from flask import Blueprint
from flask_appbuilder.security.manager import AUTH_DB
from flask_caching.backends.base import BaseCache
from pandas import Series
from pandas._libs.parsers import STR_NA_VALUES
from sqlalchemy.engine.url import URL
from sqlalchemy.orm.query import Query

from superset.advanced_data_type.plugins.internet_address import internet_address
from superset.advanced_data_type.plugins.internet_port import internet_port
from superset.advanced_data_type.types import AdvancedDataType
from superset.constants import CHANGE_ME_SECRET_KEY
from superset.jinja_context import BaseTemplateProcessor
from superset.key_value.types import JsonKeyValueCodec
from superset.stats_logger import DummyStatsLogger
from superset.superset_typing import CacheConfig
from superset.tasks.types import ExecutorType
from superset.utils import core as utils
from superset.utils.core import is_test, NO_TIME_RANGE, parse_boolean_string
from superset.utils.encrypt import SQLAlchemyUtilsAdapter
from superset.utils.log import DBEventLogger
from superset.utils.logging_configurator import DefaultLoggingConfigurator
from superset.security.manager import JWTSecurityManager
from superset.security.custom_initializer import MySupsersetAppInitializer

logger = logging.getLogger(__name__)

if TYPE_CHECKING:
    from flask_appbuilder.security.sqla import models

    from superset.connectors.sqla.models import SqlaTable
    from superset.models.core import Database
    from superset.models.dashboard import Dashboard
    from superset.models.slice import Slice

# Realtime stats logger, a StatsD implementation exists
STATS_LOGGER = DummyStatsLogger()

# By default will log events to the metadata database with `DBEventLogger`
# Note that you can use `StdOutEventLogger` for debugging
# Note that you can write your own event logger by extending `AbstractEventLogger`
# https://github.com/apache/superset/blob/master/superset/utils/log.py
EVENT_LOGGER = DBEventLogger()

SUPERSET_LOG_VIEW = True

BASE_DIR = pkg_resources.resource_filename("superset", "")
if "SUPERSET_HOME" in os.environ:
    DATA_DIR = os.environ["SUPERSET_HOME"]
else:
    DATA_DIR = os.path.expanduser("~/.superset")

# ---------------------------------------------------------
# Superset specific config
# ---------------------------------------------------------
VERSION_INFO_FILE = str(files("superset") / "static/version_info.json")
PACKAGE_JSON_FILE = str(files("superset") / "static/assets/package.json")

# Multiple favicons can be specified here. The "href" property
# is mandatory, but "sizes," "type," and "rel" are optional.
# For example:
# {
#     "href":path/to/image.png",
#     "sizes": "16x16",
#     "type": "image/png"
#     "rel": "icon"
# },
FAVICONS = [{"href": "/static/assets/images/favicon.png"}]


def _try_json_readversion(filepath: str) -> str | None:
    try:
        with open(filepath) as f:
            return json.load(f).get("version")
    except Exception:  # pylint: disable=broad-except
        return None


def _try_json_readsha(filepath: str, length: int) -> str | None:
    try:
        with open(filepath) as f:
            return json.load(f).get("GIT_SHA")[:length]
    except Exception:  # pylint: disable=broad-except
        return None


#
# If True, we will skip the call to load the logger config found in alembic.init
#
ALEMBIC_SKIP_LOG_CONFIG = False

# Depending on the context in which this config is loaded, the
# version_info.json file may or may not be available, as it is
# generated on install via setup.py. In the event that we're
# actually running Superset, we will have already installed,
# therefore it WILL exist. When unit tests are running, however,
# it WILL NOT exist, so we fall back to reading package.json
VERSION_STRING = _try_json_readversion(VERSION_INFO_FILE) or _try_json_readversion(
    PACKAGE_JSON_FILE
)

VERSION_SHA_LENGTH = 8
VERSION_SHA = _try_json_readsha(VERSION_INFO_FILE, VERSION_SHA_LENGTH)

# Build number is shown in the About section if available. This
# can be replaced at build time to expose build information.
BUILD_NUMBER = None

# default viz used in chart explorer & SQL Lab explore
DEFAULT_VIZ_TYPE = "table"

# default row limit when requesting chart data
ROW_LIMIT = 50000
# default row limit when requesting samples from datasource in explore view
SAMPLES_ROW_LIMIT = 1000
# default row limit for native filters
NATIVE_FILTER_DEFAULT_ROW_LIMIT = 1000
# max rows retrieved by filter select auto complete
FILTER_SELECT_ROW_LIMIT = 10000
# default time filter in explore
# values may be "Last day", "Last week", "<ISO date> : now", etc.
DEFAULT_TIME_FILTER = NO_TIME_RANGE

# This is an important setting, and should be lower than your
# [load balancer / proxy / envoy / kong / ...] timeout settings.
# You should also make sure to configure your WSGI server
# (gunicorn, nginx, apache, ...) timeout setting to be <= to this setting
SUPERSET_WEBSERVER_TIMEOUT = int(timedelta(minutes=1).total_seconds())

# this 2 settings are used by dashboard period force refresh feature
# When user choose auto force refresh frequency
# < SUPERSET_DASHBOARD_PERIODICAL_REFRESH_LIMIT
# they will see warning message in the Refresh Interval Modal.
# please check PR #9886
SUPERSET_DASHBOARD_PERIODICAL_REFRESH_LIMIT = 0
SUPERSET_DASHBOARD_PERIODICAL_REFRESH_WARNING_MESSAGE = None

SUPERSET_DASHBOARD_POSITION_DATA_LIMIT = 65535
CUSTOM_SECURITY_MANAGER = JWTSecurityManager
SQLALCHEMY_TRACK_MODIFICATIONS = False
# ---------------------------------------------------------

# Your App secret key. Make sure you override it on superset_config.py
# or use `SUPERSET_SECRET_KEY` environment variable.
# Use a strong complex alphanumeric string and use a tool to help you generate
# a sufficiently random sequence, ex: openssl rand -base64 42"
SECRET_KEY = os.environ.get("SUPERSET_SECRET_KEY") or CHANGE_ME_SECRET_KEY

# The SQLAlchemy connection string.
SQLALCHEMY_DATABASE_URI = (
    f"""sqlite:///{os.path.join(DATA_DIR, "superset.db")}?check_same_thread=false"""
)

# SQLALCHEMY_DATABASE_URI = 'mysql://myapp@localhost/myapp'
# SQLALCHEMY_DATABASE_URI = 'postgresql://root:password@localhost/myapp'

# The default MySQL isolation level is REPEATABLE READ whereas the default PostgreSQL
# isolation level is READ COMMITTED. All backends should use READ COMMITTED (or similar)
# to help ensure consistent behavior.
SQLALCHEMY_ENGINE_OPTIONS = {
    "isolation_level": "SERIALIZABLE",  # SQLite does not support READ COMMITTED.
}

# In order to hook up a custom password store for all SQLALCHEMY connections
# implement a function that takes a single argument of type 'sqla.engine.url',
# returns a password and set SQLALCHEMY_CUSTOM_PASSWORD_STORE.
#
# e.g.:
# def lookup_password(url):
#     return 'secret'
# SQLALCHEMY_CUSTOM_PASSWORD_STORE = lookup_password
SQLALCHEMY_CUSTOM_PASSWORD_STORE = None

#
# The EncryptedFieldTypeAdapter is used whenever we're building SqlAlchemy models
# which include sensitive fields that should be app-encrypted BEFORE sending
# to the DB.
#
# Note: the default impl leverages SqlAlchemyUtils' EncryptedType, which defaults
#  to AesEngine that uses AES-128 under the covers using the app's SECRET_KEY
#  as key material. Do note that AesEngine allows for queryability over the
#  encrypted fields.
#
#  To change the default engine you need to define your own adapter:
#
# e.g.:
#
# class AesGcmEncryptedAdapter(
#     AbstractEncryptedFieldAdapter
# ):
#     def create(
#         self,
#         app_config: Optional[Dict[str, Any]],
#         *args: List[Any],
#         **kwargs: Optional[Dict[str, Any]],
#     ) -> TypeDecorator:
#         if app_config:
#             return EncryptedType(
#                 *args, app_config["SECRET_KEY"], engine=AesGcmEngine, **kwargs
#             )
#         raise Exception("Missing app_config kwarg")
#
#
#  SQLALCHEMY_ENCRYPTED_FIELD_TYPE_ADAPTER = AesGcmEncryptedAdapter
SQLALCHEMY_ENCRYPTED_FIELD_TYPE_ADAPTER = (  # pylint: disable=invalid-name
    SQLAlchemyUtilsAdapter
)
# The limit of queries fetched for query search
QUERY_SEARCH_LIMIT = 1000

# Flask-WTF flag for CSRF
WTF_CSRF_ENABLED = False

# Add endpoints that need to be exempt from CSRF protection
WTF_CSRF_EXEMPT_LIST = [
    "superset.views.core.log",
    "superset.views.core.explore_json",
    "superset.charts.data.api.data"
    # "superset.security.api.add_user"
]

# Whether to run the web server in debug mode or not
DEBUG = parse_boolean_string(os.environ.get("FLASK_DEBUG"))
FLASK_USE_RELOAD = True

# Enable profiling of Python calls. Turn this on and append ``?_instrument=1``
# to the page to see the call stack.
PROFILING = False

# Superset allows server-side python stacktraces to be surfaced to the
# user when this feature is on. This may have security implications
# and it's more secure to turn it off in production settings.
SHOW_STACKTRACE = True

# Use all X-Forwarded headers when ENABLE_PROXY_FIX is True.
# When proxying to a different port, set "x_port" to 0 to avoid downstream issues.
ENABLE_PROXY_FIX = False
PROXY_FIX_CONFIG = {"x_for": 1, "x_proto": 1, "x_host": 1, "x_port": 1, "x_prefix": 1}

# Configuration for scheduling queries from SQL Lab.
SCHEDULED_QUERIES: dict[str, Any] = {}

# FAB Rate limiting: this is a security feature for preventing DDOS attacks. The
# feature is on by default to make Superset secure by default, but you should
# fine tune the limits to your needs. You can read more about the different
# parameters here: https://flask-limiter.readthedocs.io/en/stable/configuration.html
RATELIMIT_ENABLED = os.environ.get("SUPERSET_ENV") == "production"
RATELIMIT_APPLICATION = "50 per second"
AUTH_RATE_LIMITED = True
AUTH_RATE_LIMIT = "5 per second"
# A storage location conforming to the scheme in storage-scheme. See the limits
# library for allowed values: https://limits.readthedocs.io/en/stable/storage.html
# RATELIMIT_STORAGE_URI = "redis://host:port"
# A callable that returns the unique identity of the current request.
# RATELIMIT_REQUEST_IDENTIFIER = flask.Request.endpoint

# ------------------------------
# GLOBALS FOR APP Builder
# ------------------------------
# Uncomment to setup Your App name
APP_NAME = "Eka Analytics"

# Specify the App icon
APP_ICON = "/static/assets/images/superset-logo-horiz.png"

# Specify where clicking the logo would take the user'
# Default value of None will take you to '/superset/welcome'
# You can also specify a relative URL e.g. '/superset/welcome' or '/dashboards/list'
# or you can specify a full URL e.g. 'https://foo.bar'
LOGO_TARGET_PATH = None

# Specify tooltip that should appear when hovering over the App Icon/Logo
LOGO_TOOLTIP = ""

# Specify any text that should appear to the right of the logo
LOGO_RIGHT_TEXT: Callable[[], str] | str = ""

# Enables SWAGGER UI for superset openapi spec
# ex: http://localhost:8080/swagger/v1
FAB_API_SWAGGER_UI = True

# ----------------------------------------------------
# AUTHENTICATION CONFIG
# ----------------------------------------------------
# The authentication type
# AUTH_OID : Is for OpenID
# AUTH_DB : Is for database (username/password)
# AUTH_LDAP : Is for LDAP
# AUTH_REMOTE_USER : Is for using REMOTE_USER from web server
AUTH_TYPE = AUTH_DB

# Uncomment to setup Full admin role name
# AUTH_ROLE_ADMIN = 'Admin'

# Uncomment to setup Public role name, no authentication needed
# AUTH_ROLE_PUBLIC = 'Public'

# Will allow user self registration
# AUTH_USER_REGISTRATION = True

# The default user self registration role
# AUTH_USER_REGISTRATION_ROLE = "Public"

# When using LDAP Auth, setup the LDAP server
# AUTH_LDAP_SERVER = "ldap://ldapserver.new"

# Uncomment to setup OpenID providers example for OpenID authentication
# OPENID_PROVIDERS = [
#    { 'name': 'Yahoo', 'url': 'https://open.login.yahoo.com/' },
#    { 'name': 'Flickr', 'url': 'https://www.flickr.com/<username>' },

# ---------------------------------------------------
# Roles config
# ---------------------------------------------------
# Grant public role the same set of permissions as for a selected builtin role.
# This is useful if one wants to enable anonymous users to view
# dashboards. Explicit grant on specific datasets is still required.
PUBLIC_ROLE_LIKE: str | None = None

# ---------------------------------------------------
# Babel config for translations
# ---------------------------------------------------
# Setup default language
BABEL_DEFAULT_LOCALE = "en"
# Your application default translation path
BABEL_DEFAULT_FOLDER = "superset/translations"
# The allowed translation for your app
LANGUAGES = {
    "en": {"flag": "us", "name": "English"},
    "es": {"flag": "es", "name": "Spanish"},
    "it": {"flag": "it", "name": "Italian"},
    "fr": {"flag": "fr", "name": "French"},
    "zh": {"flag": "cn", "name": "Chinese"},
    "zh_TW": {"flag": "tw", "name": "Traditional Chinese"},
    "ja": {"flag": "jp", "name": "Japanese"},
    "de": {"flag": "de", "name": "German"},
    "pt": {"flag": "pt", "name": "Portuguese"},
    "pt_BR": {"flag": "br", "name": "Brazilian Portuguese"},
    "ru": {"flag": "ru", "name": "Russian"},
    "ko": {"flag": "kr", "name": "Korean"},
    "sk": {"flag": "sk", "name": "Slovak"},
    "sl": {"flag": "si", "name": "Slovenian"},
    "nl": {"flag": "nl", "name": "Dutch"},
    "uk": {"flag": "uk", "name": "Ukranian"},
}
# Turning off i18n by default as translation in most languages are
# incomplete and not well maintained.
LANGUAGES = {}


# Override the default d3 locale format
# Default values are equivalent to
# D3_FORMAT = {
#     "decimal": ".",           # - decimal place string (e.g., ".").
#     "thousands": ",",         # - group separator string (e.g., ",").
#     "grouping": [3],          # - array of group sizes (e.g., [3]), cycled as needed.
#     "currency": ["$", ""]     # - currency prefix/suffix strings (e.g., ["$", ""])
# }
# https://github.com/d3/d3-format/blob/main/README.md#formatLocale
class D3Format(TypedDict, total=False):
    decimal: str
    thousands: str
    grouping: list[int]
    currency: list[str]


D3_FORMAT: D3Format = {}


# Override the default d3 locale for time format
# Default values are equivalent to
# D3_TIME_FORMAT = {
#     "dateTime": "%x, %X",
#     "date": "%-m/%-d/%Y",
#     "time": "%-I:%M:%S %p",
#     "periods": ["AM", "PM"],
#     "days": ["Sunday", "Monday", "Tuesday", "Wednesday",
#              "Thursday", "Friday", "Saturday"],
#     "shortDays": ["Sun", "Mon", "Tue", "Wed", "Thu", "Fri", "Sat"],
#     "months": ["January", "February", "March", "April",
#                "May", "June", "July", "August",
#                "September", "October", "November", "December"],
#     "shortMonths": ["Jan", "Feb", "Mar", "Apr",
#                     "May", "Jun", "Jul", "Aug",
#                     "Sep", "Oct", "Nov", "Dec"]
# }
# https://github.com/d3/d3-time-format/tree/main#locales
class D3TimeFormat(TypedDict, total=False):
    date: str
    dateTime: str
    time: str
    periods: list[str]
    days: list[str]
    shortDays: list[str]
    months: list[str]
    shortMonths: list[str]


D3_TIME_FORMAT: D3TimeFormat = {}

CURRENCIES = ["USD", "EUR", "GBP", "INR", "MXN", "JPY", "CNY"]

# ---------------------------------------------------
# Feature flags
# ---------------------------------------------------
# Feature flags that are set by default go here. Their values can be
# overwritten by those specified under FEATURE_FLAGS in superset_config.py
# For example, DEFAULT_FEATURE_FLAGS = { 'FOO': True, 'BAR': False } here
# and FEATURE_FLAGS = { 'BAR': True, 'BAZ': True } in superset_config.py
# will result in combined feature flags of { 'FOO': True, 'BAR': True, 'BAZ': True }
DEFAULT_FEATURE_FLAGS: dict[str, bool] = {
    # When using a recent version of Druid that supports JOINs turn this on
    "DRUID_JOINS": False,
    "DYNAMIC_PLUGINS": False,
    # With Superset 2.0, we are updating the default so that the legacy datasource
    # editor no longer shows. Currently this is set to false so that the editor
    # option does show, but we will be depreciating it.
    "DISABLE_LEGACY_DATASOURCE_EDITOR": True,
    "ENABLE_TEMPLATE_PROCESSING": True,
    # Allow for javascript controls components
    # this enables programmers to customize certain charts (like the
    # geospatial ones) by inputting javascript in controls. This exposes
    # an XSS security vulnerability
    "ENABLE_JAVASCRIPT_CONTROLS": False,  # deprecated
    "KV_STORE": False,  # deprecated
    # When this feature is enabled, nested types in Presto will be
    # expanded into extra columns and/or arrays. This is experimental,
    # and doesn't work with all nested types.
    "PRESTO_EXPAND_DATA": False,
    # Exposes API endpoint to compute thumbnails
    "THUMBNAILS": False,
    "SHARE_QUERIES_VIA_KV_STORE": False,
    "TAGGING_SYSTEM": False,
    "SQLLAB_BACKEND_PERSISTENCE": True,
    "LISTVIEWS_DEFAULT_CARD_VIEW": False,
    # When True, this escapes HTML (rather than rendering it) in Markdown components
    "ESCAPE_MARKDOWN_HTML": False,
    "DASHBOARD_CROSS_FILTERS": True,  # deprecated
    "DASHBOARD_FILTERS_EXPERIMENTAL": True,
    "DASHBOARD_NATIVE_FILTERS_SET": False,
    "DASHBOARD_NATIVE_FILTERS": True,
    "DASHBOARD_VIRTUALIZATION": True,
    "GLOBAL_ASYNC_QUERIES": False,
    "EMBEDDED_SUPERSET": True,
    # Enables Alerts and reports new implementation
    "ALERT_REPORTS": False,
<<<<<<< HEAD
    "DASHBOARD_RBAC": True,
=======
    "ALERT_REPORT_TABS": False,
    "DASHBOARD_RBAC": False,
>>>>>>> de6a5181
    "ENABLE_ADVANCED_DATA_TYPES": False,
    # Enabling ALERTS_ATTACH_REPORTS, the system sends email and slack message
    # with screenshot and link
    # Disables ALERTS_ATTACH_REPORTS, the system DOES NOT generate screenshot
    # for report with type 'alert' and sends email and slack message with only link;
    # for report with type 'report' still send with email and slack message with
    # screenshot and link
    "ALERTS_ATTACH_REPORTS": True,
    # Allow users to export full CSV of table viz type.
    # This could cause the server to run out of memory or compute.
    "ALLOW_FULL_CSV_EXPORT": True,
    "ALLOW_ADHOC_SUBQUERY": True,
    "USE_ANALAGOUS_COLORS": False,
    # Apply RLS rules to SQL Lab queries. This requires parsing and manipulating the
    # query, and might break queries and/or allow users to bypass RLS. Use with care!
    "RLS_IN_SQLLAB": False,
    # When impersonating a user, use the email prefix instead of the username
    "IMPERSONATE_WITH_EMAIL_PREFIX": False,
    # Enable caching per impersonation key (e.g username) in a datasource where user
    # impersonation is enabled
    "CACHE_IMPERSONATION": False,
    # Enable caching per user key for Superset cache (not database cache impersonation)
    "CACHE_QUERY_BY_USER": False,
    # Enable sharing charts with embedding
    "EMBEDDABLE_CHARTS": True,
    "DRILL_TO_DETAIL": True,
    "DRILL_BY": True,
    "DATAPANEL_CLOSED_BY_DEFAULT": False,
    "HORIZONTAL_FILTER_BAR": True,
    # The feature is off by default, and currently only supported in Presto and Postgres,
    # and Bigquery.
    # It also needs to be enabled on a per-database basis, by adding the key/value pair
    # `cost_estimate_enabled: true` to the database `extra` attribute.
    "ESTIMATE_QUERY_COST": True,
    # Allow users to enable ssh tunneling when creating a DB.
    # Users must check whether the DB engine supports SSH Tunnels
    # otherwise enabling this flag won't have any effect on the DB.
    "SSH_TUNNELING": False,
    "AVOID_COLORS_COLLISION": True,
    # Do not show user info in the menu
    "MENU_HIDE_USER_INFO": False,
    # Allows users to add a ``superset://`` DB that can query across databases. This is
    # an experimental feature with potential security and performance risks, so use with
    # caution. If the feature is enabled you can also set a limit for how much data is
    # returned from each database in the ``SUPERSET_META_DB_LIMIT`` configuration value
    # in this file.
    "ENABLE_SUPERSET_META_DB": False,
    # Set to True to replace Selenium with Playwright to execute reports and thumbnails.
    # Unlike Selenium, Playwright reports support deck.gl visualizations
    # Enabling this feature flag requires installing "playwright" pip package
    "PLAYWRIGHT_REPORTS_AND_THUMBNAILS": False,
    # Set to True to enable experimental chart plugins
    "CHART_PLUGINS_EXPERIMENTAL": False,
    # Regardless of database configuration settings, force SQLLAB to run async using Celery
    "SQLLAB_FORCE_RUN_ASYNC": False,
}

# ------------------------------
# SSH Tunnel
# ------------------------------
# Allow users to set the host used when connecting to the SSH Tunnel
# as localhost and any other alias (0.0.0.0)
# ----------------------------------------------------------------------
#                             |
# -------------+              |    +----------+
#     LOCAL    |              |    |  REMOTE  | :22 SSH
#     CLIENT   | <== SSH ========> |  SERVER  | :8080 web service
# -------------+              |    +----------+
#                             |
#                          FIREWALL (only port 22 is open)

# ----------------------------------------------------------------------
SSH_TUNNEL_MANAGER_CLASS = "superset.extensions.ssh.SSHManager"
SSH_TUNNEL_LOCAL_BIND_ADDRESS = "127.0.0.1"
#: Timeout (seconds) for tunnel connection (open_channel timeout)
SSH_TUNNEL_TIMEOUT_SEC = 10.0
#: Timeout (seconds) for transport socket (``socket.settimeout``)
SSH_TUNNEL_PACKET_TIMEOUT_SEC = 1.0

# Feature flags may also be set via 'SUPERSET_FEATURE_' prefixed environment vars.
DEFAULT_FEATURE_FLAGS.update(
    {
        k[len("SUPERSET_FEATURE_"):]: parse_boolean_string(v)
        for k, v in os.environ.items()
        if re.search(r"^SUPERSET_FEATURE_\w+", k)
    }
)

# This is merely a default.
FEATURE_FLAGS: dict[str, bool] = {}

# A function that receives a dict of all feature flags
# (DEFAULT_FEATURE_FLAGS merged with FEATURE_FLAGS)
# can alter it, and returns a similar dict. Note the dict of feature
# flags passed to the function is a deepcopy of the dict in the config,
# and can therefore be mutated without side-effect
#
# GET_FEATURE_FLAGS_FUNC can be used to implement progressive rollouts,
# role-based features, or a full on A/B testing framework.
#
# from flask import g, request
# def GET_FEATURE_FLAGS_FUNC(feature_flags_dict: Dict[str, bool]) -> Dict[str, bool]:
#     if hasattr(g, "user") and g.user.is_active:
#         feature_flags_dict['some_feature'] = g.user and g.user.get_id() == 5
#     return feature_flags_dict
GET_FEATURE_FLAGS_FUNC: Callable[[dict[str, bool]], dict[str, bool]] | None = None
# A function that receives a feature flag name and an optional default value.
# Has a similar utility to GET_FEATURE_FLAGS_FUNC but it's useful to not force the
# evaluation of all feature flags when just evaluating a single one.
#
# Note that the default `get_feature_flags` will evaluate each feature with this
# callable when the config key is set, so don't use both GET_FEATURE_FLAGS_FUNC
# and IS_FEATURE_ENABLED_FUNC in conjunction.
IS_FEATURE_ENABLED_FUNC: Callable[[str, bool | None], bool] | None = None
# A function that expands/overrides the frontend `bootstrap_data.common` object.
# Can be used to implement custom frontend functionality,
# or dynamically change certain configs.
#
# Values in `bootstrap_data.common` should have these characteristics:
# - They are not specific to a page the user is visiting
# - They do not contain secrets
#
# Takes as a parameter the common bootstrap payload before transformations.
# Returns a dict containing data that should be added or overridden to the payload.
COMMON_BOOTSTRAP_OVERRIDES_FUNC: Callable[  # noqa: E731
    [dict[str, Any]], dict[str, Any]
] = lambda data: {}

# EXTRA_CATEGORICAL_COLOR_SCHEMES is used for adding custom categorical color schemes
# example code for "My custom warm to hot" color scheme
# EXTRA_CATEGORICAL_COLOR_SCHEMES = [
#     {
#         "id": 'myVisualizationColors',
#         "description": '',
#         "label": 'My Visualization Colors',
#         "isDefault": True,
#         "colors":
#          ['#006699', '#009DD9', '#5AAA46', '#44AAAA', '#DDAA77', '#7799BB', '#88AA77',
#          '#552288', '#5AAA46', '#CC7788', '#EEDD55', '#9977BB', '#BBAA44', '#DDCCDD']
#     }]

# This is merely a default
EXTRA_CATEGORICAL_COLOR_SCHEMES: list[dict[str, Any]] = []

# THEME_OVERRIDES is used for adding custom theme to superset
# example code for "My theme" custom scheme
# THEME_OVERRIDES = {
#   "borderRadius": 4,
#   "colors": {
#     "primary": {
#       "base": 'red',
#     },
#     "secondary": {
#       "base": 'green',
#     },
#     "grayscale": {
#       "base": 'orange',
#     }
#   }
# }

THEME_OVERRIDES: dict[str, Any] = {}

# EXTRA_SEQUENTIAL_COLOR_SCHEMES is used for adding custom sequential color schemes
# EXTRA_SEQUENTIAL_COLOR_SCHEMES =  [
#     {
#         "id": 'warmToHot',
#         "description": '',
#         "isDiverging": True,
#         "label": 'My custom warm to hot',
#         "isDefault": True,
#         "colors":
#          ['#552288', '#5AAA46', '#CC7788', '#EEDD55', '#9977BB', '#BBAA44', '#DDCCDD',
#          '#006699', '#009DD9', '#5AAA46', '#44AAAA', '#DDAA77', '#7799BB', '#88AA77']
#     }]

# This is merely a default
EXTRA_SEQUENTIAL_COLOR_SCHEMES: list[dict[str, Any]] = []

# ---------------------------------------------------
# Thumbnail config (behind feature flag)
# ---------------------------------------------------
# By default, thumbnails are rendered per user, and will fall back to the Selenium
# user for anonymous users. Similar to Alerts & Reports, thumbnails
# can be configured to always be rendered as a fixed user. See
# `superset.tasks.types.ExecutorType` for a full list of executor options.
# To always use a fixed user account, use the following configuration:
# THUMBNAIL_EXECUTE_AS = [ExecutorType.SELENIUM]
THUMBNAIL_SELENIUM_USER: str | None = "admin"
THUMBNAIL_EXECUTE_AS = [ExecutorType.CURRENT_USER, ExecutorType.SELENIUM]

# By default, thumbnail digests are calculated based on various parameters in the
# chart/dashboard metadata, and in the case of user-specific thumbnails, the
# username. To specify a custom digest function, use the following config parameters
# to define callbacks that receive
# 1. the model (dashboard or chart)
# 2. the executor type (e.g. ExecutorType.SELENIUM)
# 3. the executor's username (note, this is the executor as defined by
# `THUMBNAIL_EXECUTE_AS`; the executor is only equal to the currently logged in
# user if the executor type is equal to `ExecutorType.CURRENT_USER`)
# and return the final digest string:
THUMBNAIL_DASHBOARD_DIGEST_FUNC: (
    None | (Callable[[Dashboard, ExecutorType, str], str])
) = None
THUMBNAIL_CHART_DIGEST_FUNC: Callable[[Slice, ExecutorType, str], str] | None = None

THUMBNAIL_CACHE_CONFIG: CacheConfig = {
    "CACHE_TYPE": "NullCache",
    "CACHE_NO_NULL_WARNING": True,
}

# Time before selenium times out after trying to locate an element on the page and wait
# for that element to load for a screenshot.
SCREENSHOT_LOCATE_WAIT = int(timedelta(seconds=10).total_seconds())
# Time before selenium times out after waiting for all DOM class elements named
# "loading" are gone.
SCREENSHOT_LOAD_WAIT = int(timedelta(minutes=1).total_seconds())
# Selenium destroy retries
SCREENSHOT_SELENIUM_RETRIES = 5
# Give selenium an headstart, in seconds
SCREENSHOT_SELENIUM_HEADSTART = 3
# Wait for the chart animation, in seconds
SCREENSHOT_SELENIUM_ANIMATION_WAIT = 5
# Replace unexpected errors in screenshots with real error messages
SCREENSHOT_REPLACE_UNEXPECTED_ERRORS = False
# Max time to wait for error message modal to show up, in seconds
SCREENSHOT_WAIT_FOR_ERROR_MODAL_VISIBLE = 5
# Max time to wait for error message modal to close, in seconds
SCREENSHOT_WAIT_FOR_ERROR_MODAL_INVISIBLE = 5
# Event that Playwright waits for when loading a new page
# Possible values: "load", "commit", "domcontentloaded", "networkidle"
# Docs: https://playwright.dev/python/docs/api/class-page#page-goto-option-wait-until
SCREENSHOT_PLAYWRIGHT_WAIT_EVENT = "load"
# Default timeout for Playwright browser context for all operations
SCREENSHOT_PLAYWRIGHT_DEFAULT_TIMEOUT = int(
    timedelta(seconds=30).total_seconds() * 1000
)

# ---------------------------------------------------
# Image and file configuration
# ---------------------------------------------------
# The file upload folder, when using models with files
UPLOAD_FOLDER = BASE_DIR + "/app/static/uploads/"
UPLOAD_CHUNK_SIZE = 4096

# The image upload folder, when using models with images
IMG_UPLOAD_FOLDER = BASE_DIR + "/app/static/uploads/"

# The image upload url, when using models with images
IMG_UPLOAD_URL = "/static/uploads/"
# Setup image size default is (300, 200, True)
# IMG_SIZE = (300, 200, True)

# Default cache timeout, applies to all cache backends unless specifically overridden in
# each cache config.
CACHE_DEFAULT_TIMEOUT = int(timedelta(days=1).total_seconds())

# Default cache for Superset objects
CACHE_CONFIG: CacheConfig = {"CACHE_TYPE": "NullCache"}

# Cache for datasource metadata and query results
DATA_CACHE_CONFIG: CacheConfig = {"CACHE_TYPE": "NullCache"}

# Cache for dashboard filter state. `CACHE_TYPE` defaults to `SupersetMetastoreCache`
# that stores the values in the key-value table in the Superset metastore, as it's
# required for Superset to operate correctly, but can be replaced by any
# `Flask-Caching` backend.
FILTER_STATE_CACHE_CONFIG: CacheConfig = {
    "CACHE_TYPE": "SupersetMetastoreCache",
    "CACHE_DEFAULT_TIMEOUT": int(timedelta(days=90).total_seconds()),
    # Should the timeout be reset when retrieving a cached value?
    "REFRESH_TIMEOUT_ON_RETRIEVAL": True,
    # The following parameter only applies to `MetastoreCache`:
    # How should entries be serialized/deserialized?
    "CODEC": JsonKeyValueCodec(),
}

# Cache for explore form data state. `CACHE_TYPE` defaults to `SupersetMetastoreCache`
# that stores the values in the key-value table in the Superset metastore, as it's
# required for Superset to operate correctly, but can be replaced by any
# `Flask-Caching` backend.
EXPLORE_FORM_DATA_CACHE_CONFIG: CacheConfig = {
    "CACHE_TYPE": "SupersetMetastoreCache",
    "CACHE_DEFAULT_TIMEOUT": int(timedelta(days=7).total_seconds()),
    # Should the timeout be reset when retrieving a cached value?
    "REFRESH_TIMEOUT_ON_RETRIEVAL": True,
    # The following parameter only applies to `MetastoreCache`:
    # How should entries be serialized/deserialized?
    "CODEC": JsonKeyValueCodec(),
}

# store cache keys by datasource UID (via CacheKey) for custom processing/invalidation
STORE_CACHE_KEYS_IN_METADATA_DB = False

# CORS Options
ENABLE_CORS = False
CORS_OPTIONS: dict[Any, Any] = {}

# Sanitizes the HTML content used in markdowns to allow its rendering in a safe manner.
# Disabling this option is not recommended for security reasons. If you wish to allow
# valid safe elements that are not included in the default sanitization schema, use the
# HTML_SANITIZATION_SCHEMA_EXTENSIONS configuration.
HTML_SANITIZATION = True

# Use this configuration to extend the HTML sanitization schema.
# By default we use the GitHub schema defined in
# https://github.com/syntax-tree/hast-util-sanitize/blob/main/lib/schema.js
# For example, the following configuration would allow the rendering of the
# style attribute for div elements and the ftp protocol in hrefs:
# HTML_SANITIZATION_SCHEMA_EXTENSIONS = {
#   "attributes": {
#     "div": ["style"],
#   },
#   "protocols": {
#     "href": ["ftp"],
#   }
# }
# Be careful when extending the default schema to avoid XSS attacks.
HTML_SANITIZATION_SCHEMA_EXTENSIONS: dict[str, Any] = {}

# Chrome allows up to 6 open connections per domain at a time. When there are more
# than 6 slices in dashboard, a lot of time fetch requests are queued up and wait for
# next available socket. PR #5039 is trying to allow domain sharding for Superset,
# and this feature will be enabled by configuration only (by default Superset
# doesn't allow cross-domain request).
SUPERSET_WEBSERVER_DOMAINS = None

# Allowed format types for upload on Database view
EXCEL_EXTENSIONS = {"xlsx", "xls"}
CSV_EXTENSIONS = {"csv", "tsv", "txt"}
COLUMNAR_EXTENSIONS = {"parquet", "zip"}
ALLOWED_EXTENSIONS = {*EXCEL_EXTENSIONS, *CSV_EXTENSIONS, *COLUMNAR_EXTENSIONS}

# Optional maximum file size in bytes when uploading a CSV
CSV_UPLOAD_MAX_SIZE = None

# CSV Options: key/value pairs that will be passed as argument to DataFrame.to_csv
# method.
# note: index option should not be overridden
CSV_EXPORT = {"encoding": "utf-8"}

# Excel Options: key/value pairs that will be passed as argument to DataFrame.to_excel
# method.
# note: index option should not be overridden
EXCEL_EXPORT: dict[str, Any] = {}

# ---------------------------------------------------
# Time grain configurations
# ---------------------------------------------------
# List of time grains to disable in the application (see list of builtin
# time grains in superset/db_engine_specs/base.py).
# For example: to disable 1 second time grain:
# TIME_GRAIN_DENYLIST = ['PT1S']
TIME_GRAIN_DENYLIST: list[str] = []

# Additional time grains to be supported using similar definitions as in
# superset/db_engine_specs/base.py.
# For example: To add a new 2 second time grain:
# TIME_GRAIN_ADDONS = {'PT2S': '2 second'}
TIME_GRAIN_ADDONS: dict[str, str] = {}

# Implementation of additional time grains per engine.
# The column to be truncated is denoted `{col}` in the expression.
# For example: To implement 2 second time grain on clickhouse engine:
# TIME_GRAIN_ADDON_EXPRESSIONS = {
#     'clickhouse': {
#         'PT2S': 'toDateTime(intDiv(toUInt32(toDateTime({col})), 2)*2)'
#     }
# }
TIME_GRAIN_ADDON_EXPRESSIONS: dict[str, dict[str, str]] = {}

# Map of custom time grains and artificial join column producers used
# when generating the join key between results and time shifts.
# See superset/common/query_context_processor.get_aggregated_join_column
#
# Example of a join column producer that aggregates by fiscal year
# def join_producer(row: Series, column_index: int) -> str:
#    return row[index].strftime("%F")
#
# TIME_GRAIN_JOIN_COLUMN_PRODUCERS = {"P1F": join_producer}
TIME_GRAIN_JOIN_COLUMN_PRODUCERS: dict[str, Callable[[Series, int], str]] = {}

# ---------------------------------------------------
# List of viz_types not allowed in your environment
# For example: Disable pivot table and treemap:
#  VIZ_TYPE_DENYLIST = ['pivot_table', 'treemap']
# ---------------------------------------------------

VIZ_TYPE_DENYLIST: list[str] = []

# --------------------------------------------------
# Modules, datasources and middleware to be registered
# --------------------------------------------------
# class SessionMiddleware:
#     def __init__(self, app):
#         self.app = app
#
#     def __call__(self, environ, start_response):
#         environ = environ.pop("session", None)
#         return self.app(environ, start_response)


DEFAULT_MODULE_DS_MAP = OrderedDict(
    [
        ("superset.connectors.sqla.models", ["SqlaTable"]),
    ]
)
ADDITIONAL_MODULE_DS_MAP: dict[str, list[str]] = {}
ADDITIONAL_MIDDLEWARE: list[Callable[..., Any]] = []

# 1) https://docs.python-guide.org/writing/logging/
# 2) https://docs.python.org/2/library/logging.config.html

# Default configurator will consume the LOG_* settings below
LOGGING_CONFIGURATOR = DefaultLoggingConfigurator()

# Console Log Settings

LOG_FORMAT = "%(asctime)s:%(levelname)s:%(name)s:%(message)s"
LOG_LEVEL = logging.DEBUG if DEBUG else logging.INFO

# ---------------------------------------------------
# Enable Time Rotate Log Handler
# ---------------------------------------------------
# LOG_LEVEL = DEBUG, INFO, WARNING, ERROR, CRITICAL

ENABLE_TIME_ROTATE = False
TIME_ROTATE_LOG_LEVEL = logging.DEBUG if DEBUG else logging.INFO
FILENAME = os.path.join(DATA_DIR, "superset.log")
ROLLOVER = "midnight"
INTERVAL = 1
BACKUP_COUNT = 30

# Custom logger for auditing queries. This can be used to send ran queries to a
# structured immutable store for auditing purposes. The function is called for
# every query ran, in both SQL Lab and charts/dashboards.
# def QUERY_LOGGER(
#     database,
#     query,
#     schema=None,
#     client=None,
#     security_manager=None,
#     log_params=None,
# ):
#     pass
QUERY_LOGGER = None

# Set this API key to enable Mapbox visualizations
MAPBOX_API_KEY = os.environ.get("MAPBOX_API_KEY", "")

# Maximum number of rows returned for any analytical database query
SQL_MAX_ROW = 1000000

# Maximum number of rows displayed in SQL Lab UI
# Is set to avoid out of memory/localstorage issues in browsers. Does not affect
# exported CSVs
DISPLAY_MAX_ROW = 1000000

# Default row limit for SQL Lab queries. Is overridden by setting a new limit in
# the SQL Lab UI
DEFAULT_SQLLAB_LIMIT = 1000000

# The limit for the Superset Meta DB when the feature flag ENABLE_SUPERSET_META_DB is on
SUPERSET_META_DB_LIMIT: int | None = 1000

# Adds a warning message on sqllab save query and schedule query modals.
SQLLAB_SAVE_WARNING_MESSAGE = None
SQLLAB_SCHEDULE_WARNING_MESSAGE = None

# Force refresh while auto-refresh in dashboard
DASHBOARD_AUTO_REFRESH_MODE: Literal["fetch", "force"] = "force"
# Dashboard auto refresh intervals
DASHBOARD_AUTO_REFRESH_INTERVALS = [
    [0, "Don't refresh"],
    [10, "10 seconds"],
    [30, "30 seconds"],
    [60, "1 minute"],
    [300, "5 minutes"],
    [1800, "30 minutes"],
    [3600, "1 hour"],
    [21600, "6 hours"],
    [43200, "12 hours"],
    [86400, "24 hours"],
]

# This is used as a workaround for the alerts & reports scheduler task to get the time
# celery beat triggered it, see https://github.com/celery/celery/issues/6974 for details
CELERY_BEAT_SCHEDULER_EXPIRES = timedelta(weeks=1)


# Default celery config is to use SQLA as a broker, in a production setting
# you'll want to use a proper broker as specified here:
# https://docs.celeryq.dev/en/stable/getting-started/backends-and-brokers/index.html


class CeleryConfig:  # pylint: disable=too-few-public-methods
    broker_url = "sqla+sqlite:///celerydb.sqlite"
    imports = ("superset.sql_lab", "superset.tasks.scheduler")
    result_backend = "db+sqlite:///celery_results.sqlite"
    worker_prefetch_multiplier = 1
    task_acks_late = False
    task_annotations = {
        "sql_lab.get_sql_results": {
            "rate_limit": "100/s",
        },
    }
    beat_schedule = {
        "reports.scheduler": {
            "task": "reports.scheduler",
            "schedule": crontab(minute="*", hour="*"),
            "options": {"expires": int(CELERY_BEAT_SCHEDULER_EXPIRES.total_seconds())},
        },
        "reports.prune_log": {
            "task": "reports.prune_log",
            "schedule": crontab(minute=0, hour=0),
        },
    }


CELERY_CONFIG: type[CeleryConfig] = CeleryConfig

# Set celery config to None to disable all the above configuration
# CELERY_CONFIG = None

# Additional static HTTP headers to be served by your Superset server. Note
# Flask-Talisman applies the relevant security HTTP headers.
#
# DEFAULT_HTTP_HEADERS: sets default values for HTTP headers. These may be overridden
# within the app
# OVERRIDE_HTTP_HEADERS: sets override values for HTTP headers. These values will
# override anything set within the app
DEFAULT_HTTP_HEADERS: dict[str, Any] = {}
OVERRIDE_HTTP_HEADERS: dict[str, Any] = {}
HTTP_HEADERS: dict[str, Any] = {}

# The db id here results in selecting this one as a default in SQL Lab
DEFAULT_DB_ID = None

# Timeout duration for SQL Lab synchronous queries
SQLLAB_TIMEOUT = int(timedelta(seconds=30).total_seconds())

# Timeout duration for SQL Lab query validation
SQLLAB_VALIDATION_TIMEOUT = int(timedelta(seconds=10).total_seconds())

# SQLLAB_DEFAULT_DBID
SQLLAB_DEFAULT_DBID = None

# The MAX duration a query can run for before being killed by celery.
SQLLAB_ASYNC_TIME_LIMIT_SEC = int(timedelta(hours=6).total_seconds())

# Some databases support running EXPLAIN queries that allow users to estimate
# query costs before they run. These EXPLAIN queries should have a small
# timeout.
SQLLAB_QUERY_COST_ESTIMATE_TIMEOUT = int(timedelta(seconds=10).total_seconds())

# The cost returned by the databases is a relative value; in order to map the cost to
# a tangible value you need to define a custom formatter that takes into consideration
# your specific infrastructure. For example, you could analyze queries a posteriori by
# running EXPLAIN on them, and compute a histogram of relative costs to present the
# cost as a percentile, this step is optional as every db engine spec has its own
# query cost formatter, but it you wanna customize it you can define it inside the config:

# def postgres_query_cost_formatter(
#     result: List[Dict[str, Any]]
# ) -> List[Dict[str, str]]:
#     # 25, 50, 75% percentiles
#     percentile_costs = [100.0, 1000.0, 10000.0]
#
#     out = []
#     for row in result:
#         relative_cost = row["Total cost"]
#         percentile = bisect.bisect_left(percentile_costs, relative_cost) + 1
#         out.append({
#             "Relative cost": relative_cost,
#             "Percentile": str(percentile * 25) + "%",
#         })
#
#     return out
#
# QUERY_COST_FORMATTERS_BY_ENGINE: {"postgresql": postgres_query_cost_formatter}
QUERY_COST_FORMATTERS_BY_ENGINE: dict[
    str, Callable[[list[dict[str, Any]]], list[dict[str, Any]]]
] = {}

# Flag that controls if limit should be enforced on the CTA (create table as queries).
SQLLAB_CTAS_NO_LIMIT = False

# This allows you to define custom logic around the "CREATE TABLE AS" or CTAS feature
# in SQL Lab that defines where the target schema should be for a given user.
# Database `CTAS Schema` has a precedence over this setting.
# Example below returns a username and CTA queries will write tables into the schema
# name `username`
# SQLLAB_CTAS_SCHEMA_NAME_FUNC = lambda database, user, schema, sql: user.username
# This is move involved example where depending on the database you can leverage data
# available to assign schema for the CTA query:
# def compute_schema_name(database: Database, user: User, schema: str, sql: str) -> str:
#     if database.name == 'mysql_payments_slave':
#         return 'tmp_superset_schema'
#     if database.name == 'presto_gold':
#         return user.username
#     if database.name == 'analytics':
#         if 'analytics' in [r.name for r in user.roles]:
#             return 'analytics_cta'
#         else:
#             return f'tmp_{schema}'
# Function accepts database object, user object, schema name and sql that will be run.
SQLLAB_CTAS_SCHEMA_NAME_FUNC: (
    None | (Callable[[Database, models.User, str, str], str])
) = None

# If enabled, it can be used to store the results of long-running queries
# in SQL Lab by using the "Run Async" button/feature
RESULTS_BACKEND: BaseCache | None = None

# Use PyArrow and MessagePack for async query results serialization,
# rather than JSON. This feature requires additional testing from the
# community before it is fully adopted, so this config option is provided
# in order to disable should breaking issues be discovered.
RESULTS_BACKEND_USE_MSGPACK = True

# The S3 bucket where you want to store your external hive tables created
# from CSV files. For example, 'companyname-superset'
CSV_TO_HIVE_UPLOAD_S3_BUCKET = None

# The directory within the bucket specified above that will
# contain all the external tables
CSV_TO_HIVE_UPLOAD_DIRECTORY = "EXTERNAL_HIVE_TABLES/"


# Function that creates upload directory dynamically based on the
# database used, user and schema provided.
def CSV_TO_HIVE_UPLOAD_DIRECTORY_FUNC(  # pylint: disable=invalid-name
    database: Database,
    user: models.User,  # pylint: disable=unused-argument
    schema: str | None,
) -> str:
    # Note the final empty path enforces a trailing slash.
    return os.path.join(
        CSV_TO_HIVE_UPLOAD_DIRECTORY, str(database.id), schema or "", ""
    )


# The namespace within hive where the tables created from
# uploading CSVs will be stored.
UPLOADED_CSV_HIVE_NAMESPACE: str | None = None

# Function that computes the allowed schemas for the CSV uploads.
# Allowed schemas will be a union of schemas_allowed_for_file_upload
# db configuration and a result of this function.

# mypy doesn't catch that if case ensures list content being always str
ALLOWED_USER_CSV_SCHEMA_FUNC: Callable[[Database, models.User], list[str]] = (  # noqa: E731
    lambda database, user: [UPLOADED_CSV_HIVE_NAMESPACE]
    if UPLOADED_CSV_HIVE_NAMESPACE
    else []
)

# Values that should be treated as nulls for the csv uploads.
CSV_DEFAULT_NA_NAMES = list(STR_NA_VALUES)

# A dictionary of items that gets merged into the Jinja context for
# SQL Lab. The existing context gets updated with this dictionary,
# meaning values for existing keys get overwritten by the content of this
# dictionary. Exposing functionality through JINJA_CONTEXT_ADDONS has security
# implications as it opens a window for a user to execute untrusted code.
# It's important to make sure that the objects exposed (as well as objects attached
# to those objects) are harmless. We recommend only exposing simple/pure functions that
# return native types.
JINJA_CONTEXT_ADDONS: dict[str, Callable[..., Any]] = {}

# A dictionary of macro template processors (by engine) that gets merged into global
# template processors. The existing template processors get updated with this
# dictionary, which means the existing keys get overwritten by the content of this
# dictionary. The customized addons don't necessarily need to use Jinja templating
# language. This allows you to define custom logic to process templates on a per-engine
# basis. Example value = `{"presto": CustomPrestoTemplateProcessor}`
CUSTOM_TEMPLATE_PROCESSORS: dict[str, type[BaseTemplateProcessor]] = {}

# Roles that are controlled by the API / Superset and should not be changed
# by humans.
ROBOT_PERMISSION_ROLES = ["Public", "Gamma", "Alpha", "Admin", "sql_lab"]

CONFIG_PATH_ENV_VAR = "SUPERSET_CONFIG_PATH"

# If a callable is specified, it will be called at app startup while passing
# a reference to the Flask app. This can be used to alter the Flask app
# in whatever way.
# example: FLASK_APP_MUTATOR = lambda x: x.before_request = f
FLASK_APP_MUTATOR = None

# smtp server configuration
EMAIL_NOTIFICATIONS = False  # all the emails are sent using dryrun
SMTP_HOST = "localhost"
SMTP_STARTTLS = True
SMTP_SSL = False
SMTP_USER = "superset"
SMTP_PORT = 25
SMTP_PASSWORD = "superset"
SMTP_MAIL_FROM = "superset@superset.com"
# If True creates a default SSL context with ssl.Purpose.CLIENT_AUTH using the
# default system root CA certificates.
SMTP_SSL_SERVER_AUTH = False
ENABLE_CHUNK_ENCODING = False

# Whether to bump the logging level to ERROR on the flask_appbuilder package
# Set to False if/when debugging FAB related issues like
# permission management
SILENCE_FAB = True

FAB_ADD_SECURITY_VIEWS = True
FAB_ADD_SECURITY_PERMISSION_VIEW = True
FAB_ADD_SECURITY_VIEW_MENU_VIEW = True
FAB_ADD_SECURITY_PERMISSION_VIEWS_VIEW = True
FAB_ADD_SECURITY_API = True

# The link to a page containing common errors and their resolutions
# It will be appended at the bottom of sql_lab errors.
TROUBLESHOOTING_LINK = ""

# CSRF token timeout, set to None for a token that never expires
WTF_CSRF_TIME_LIMIT = int(timedelta(weeks=1).total_seconds())

# This link should lead to a page with instructions on how to gain access to a
# Datasource. It will be placed at the bottom of permissions errors.
PERMISSION_INSTRUCTIONS_LINK = ""

# Integrate external Blueprints to the app by passing them to your
# configuration. These blueprints will get integrated in the app
BLUEPRINTS: list[Blueprint] = []

# Provide a callable that receives a tracking_url and returns another
# URL. This is used to translate internal Hadoop job tracker URL
# into a proxied one

# APP_INITIALIZER = MySupsersetAppInitializer

# Transform SQL query tracking url for Hive and Presto engines. You may also
# access information about the query itself by adding a second parameter
# to your transformer function, e.g.:
#   TRACKING_URL_TRANSFORMER = (
#       lambda url, query: url if is_fresh(query) else None
#   )
# pylint: disable-next=unnecessary-lambda-assignment
TRACKING_URL_TRANSFORMER = lambda url: url  # noqa: E731

# customize the polling time of each engine
DB_POLL_INTERVAL_SECONDS: dict[str, int] = {}

# Interval between consecutive polls when using Presto Engine
# See here: https://github.com/dropbox/PyHive/blob/8eb0aeab8ca300f3024655419b93dad926c1a351/pyhive/presto.py#L93  # pylint: disable=line-too-long,useless-suppression
PRESTO_POLL_INTERVAL = int(timedelta(seconds=1).total_seconds())

# Allow list of custom authentications for each DB engine.
# Example:
# from your.module import AuthClass
# from another.extra import auth_method
#
# ALLOWED_EXTRA_AUTHENTICATIONS: Dict[str, Dict[str, Callable[..., Any]]] = {
#     "trino": {
#         "custom_auth": AuthClass,
#         "another_auth_method": auth_method,
#     },
# }
ALLOWED_EXTRA_AUTHENTICATIONS: dict[str, dict[str, Callable[..., Any]]] = {}

# The id of a template dashboard that should be copied to every new user
DASHBOARD_TEMPLATE_ID = None

# A callable that allows altering the database connection URL and params
# on the fly, at runtime. This allows for things like impersonation or
# arbitrary logic. For instance you can wire different users to
# use different connection parameters, or pass their email address as the
# username. The function receives the connection uri object, connection
# params, the username, and returns the mutated uri and params objects.
# Example:
#   def DB_CONNECTION_MUTATOR(uri, params, username, security_manager, source):
#       user = security_manager.find_user(username=username)
#       if user and user.email:
#           uri.username = user.email
#       return uri, params
#
# Note that the returned uri and params are passed directly to sqlalchemy's
# as such `create_engine(url, **params)`
DB_CONNECTION_MUTATOR = None


# A callable that is invoked for every invocation of DB Engine Specs
# which allows for custom validation of the engine URI.
# See: superset.db_engine_specs.base.BaseEngineSpec.validate_database_uri
# Example:
#   def DB_ENGINE_URI_VALIDATOR(sqlalchemy_uri: URL):
#       if not <some condition>:
#           raise Exception("URI invalid")
#
DB_SQLA_URI_VALIDATOR: Callable[[URL], None] | None = None

# A set of disallowed SQL functions per engine. This is used to restrict the use of
# unsafe SQL functions in SQL Lab and Charts. The keys of the dictionary are the engine
# names, and the values are sets of disallowed functions.
DISALLOWED_SQL_FUNCTIONS: dict[str, set[str]] = {
    "postgresql": {"version", "query_to_xml", "inet_server_addr", "inet_client_addr"},
    "clickhouse": {"url"},
    "mysql": {"version"},
}


# A function that intercepts the SQL to be executed and can alter it.
# A common use case for this is around adding some sort of comment header to the SQL
# with information such as the username and worker node information
#
#    def SQL_QUERY_MUTATOR(
#        sql,
#        security_manager=security_manager,
#        database=database,
#    ):
#        dttm = datetime.now().isoformat()
#        return f"-- [SQL LAB] {user_name} {dttm}\n{sql}"
#
# NOTE: For backward compatibility, you can unpack any of the above arguments in your
# function definition, but keep the **kwargs as the last argument to allow new args
# to be added later without any errors.
# NOTE: whatever you in this function DOES NOT affect the cache key, so ideally this function
# is "functional", as in deterministic from its input.
def SQL_QUERY_MUTATOR(  # pylint: disable=invalid-name,unused-argument
    sql: str, **kwargs: Any
) -> str:
    return sql


# A variable that chooses whether to apply the SQL_QUERY_MUTATOR before or after splitting the input query
# It allows for using the SQL_QUERY_MUTATOR function for more than comments
# Usage: If you want to apply a change to every statement to a given query, set MUTATE_AFTER_SPLIT = True
# An example use case is if data has role based access controls, and you want to apply
# a SET ROLE statement alongside every user query. Changing this variable maintains
# functionality for both the SQL_Lab and Charts.
MUTATE_AFTER_SPLIT = False


# This allows for a user to add header data to any outgoing emails. For example,
# if you need to include metadata in the header or you want to change the specifications
# of the email title, header, or sender.
def EMAIL_HEADER_MUTATOR(  # pylint: disable=invalid-name,unused-argument
    msg: MIMEMultipart, **kwargs: Any
) -> MIMEMultipart:
    return msg


# Define a list of usernames to be excluded from all dropdown lists of users
# Owners, filters for created_by, etc.
# The users can also be excluded by overriding the get_exclude_users_from_lists method
# in security manager
EXCLUDE_USERS_FROM_LISTS: list[str] | None = None

# For database connections, this dictionary will remove engines from the available
# list/dropdown if you do not want these dbs to show as available.
# The available list is generated by driver installed, and some engines have multiple
# drivers.
# e.g., DBS_AVAILABLE_DENYLIST: Dict[str, Set[str]] = {"databricks": {"pyhive", "pyodbc"}}
DBS_AVAILABLE_DENYLIST: dict[str, set[str]] = {}

# This auth provider is used by background (offline) tasks that need to access
# protected resources. Can be overridden by end users in order to support
# custom auth mechanisms
MACHINE_AUTH_PROVIDER_CLASS = "superset.utils.machine_auth.MachineAuthProvider"

# ---------------------------------------------------
# Alerts & Reports
# ---------------------------------------------------
# Used for Alerts/Reports (Feature flask ALERT_REPORTS) to set the size for the
# sliding cron window size, should be synced with the celery beat config minus 1 second
ALERT_REPORTS_CRON_WINDOW_SIZE = 59
ALERT_REPORTS_WORKING_TIME_OUT_KILL = True
# Which user to attempt to execute Alerts/Reports as. By default,
# execute as the primary owner of the alert/report (giving priority to the last
# modifier and then the creator if either is contained within the list of owners,
# otherwise the first owner will be used).
#
# To first try to execute as the creator in the owners list (if present), then fall
# back to the creator, then the last modifier in the owners list (if present), then the
# last modifier, then an owner and finally `THUMBNAIL_SELENIUM_USER`, set as follows:
# ALERT_REPORTS_EXECUTE_AS = [
#     ExecutorType.CREATOR_OWNER,
#     ExecutorType.CREATOR,
#     ExecutorType.MODIFIER_OWNER,
#     ExecutorType.MODIFIER,
#     ExecutorType.OWNER,
#     ExecutorType.SELENIUM,
# ]
ALERT_REPORTS_EXECUTE_AS: list[ExecutorType] = [ExecutorType.OWNER]
# if ALERT_REPORTS_WORKING_TIME_OUT_KILL is True, set a celery hard timeout
# Equal to working timeout + ALERT_REPORTS_WORKING_TIME_OUT_LAG
ALERT_REPORTS_WORKING_TIME_OUT_LAG = int(timedelta(seconds=10).total_seconds())
# if ALERT_REPORTS_WORKING_TIME_OUT_KILL is True, set a celery hard timeout
# Equal to working timeout + ALERT_REPORTS_WORKING_SOFT_TIME_OUT_LAG
ALERT_REPORTS_WORKING_SOFT_TIME_OUT_LAG = int(timedelta(seconds=1).total_seconds())
# Default values that user using when creating alert
ALERT_REPORTS_DEFAULT_WORKING_TIMEOUT = 3600
ALERT_REPORTS_DEFAULT_RETENTION = 90
ALERT_REPORTS_DEFAULT_CRON_VALUE = "0 0 * * *"  # every day
# If set to true no notification is sent, the worker will just log a message.
# Useful for debugging
ALERT_REPORTS_NOTIFICATION_DRY_RUN = False
# Max tries to run queries to prevent false errors caused by transient errors
# being returned to users. Set to a value >1 to enable retries.
ALERT_REPORTS_QUERY_EXECUTION_MAX_TRIES = 1
# Custom width for screenshots
ALERT_REPORTS_MIN_CUSTOM_SCREENSHOT_WIDTH = 600
ALERT_REPORTS_MAX_CUSTOM_SCREENSHOT_WIDTH = 2400
# Set a minimum interval threshold between executions (for each Alert/Report)
# Value should be an integer i.e. int(timedelta(minutes=5).total_seconds())
# You can also assign a function to the config that returns the expected integer
ALERT_MINIMUM_INTERVAL = int(timedelta(minutes=0).total_seconds())
REPORT_MINIMUM_INTERVAL = int(timedelta(minutes=0).total_seconds())

# A custom prefix to use on all Alerts & Reports emails
EMAIL_REPORTS_SUBJECT_PREFIX = "[Report] "

# The text for call-to-action link in Alerts & Reports emails
EMAIL_REPORTS_CTA = "Explore in Superset"

# Slack API token for the superset reports, either string or callable
SLACK_API_TOKEN: Callable[[], str] | str | None = None
SLACK_PROXY = None

# Whether Superset should use Slack avatars for users.
# If on, you'll want to add "https://avatars.slack-edge.com" to the list of allowed
# domains in your TALISMAN_CONFIG
SLACK_ENABLE_AVATARS = False

# The webdriver to use for generating reports. Use one of the following
# firefox
#   Requires: geckodriver and firefox installations
#   Limitations: can be buggy at times
# chrome:
#   Requires: headless chrome
#   Limitations: unable to generate screenshots of elements
WEBDRIVER_TYPE = "firefox"

# Window size - this will impact the rendering of the data
WEBDRIVER_WINDOW = {
    "dashboard": (1600, 2000),
    "slice": (3000, 1200),
    "pixel_density": 1,
}

# An optional override to the default auth hook used to provide auth to the offline
# webdriver (when using Selenium) or browser context (when using Playwright - see
# PLAYWRIGHT_REPORTS_AND_THUMBNAILS feature flag)
WEBDRIVER_AUTH_FUNC = None

# Any config options to be passed as-is to the webdriver
WEBDRIVER_CONFIGURATION: dict[Any, Any] = {"service_log_path": "/dev/null"}

# Additional args to be passed as arguments to the config object
# Note: If using Chrome, you'll want to add the "--marionette" arg.
WEBDRIVER_OPTION_ARGS = ["--headless"]

# The base URL to query for accessing the user interface
WEBDRIVER_BASEURL = "http://0.0.0.0:8080/"
# The base URL for the email report hyperlinks.
WEBDRIVER_BASEURL_USER_FRIENDLY = WEBDRIVER_BASEURL
# Time selenium will wait for the page to load and render for the email report.
EMAIL_PAGE_RENDER_WAIT = int(timedelta(seconds=30).total_seconds())

# Send user to a link where they can report bugs
BUG_REPORT_URL = None
BUG_REPORT_TEXT = "Report a bug"
BUG_REPORT_ICON = None  # Recommended size: 16x16

# Send user to a link where they can read more about Superset
DOCUMENTATION_URL = None
DOCUMENTATION_TEXT = "Documentation"
DOCUMENTATION_ICON = None  # Recommended size: 16x16

# What is the Last N days relative in the time selector to:
# 'today' means it is midnight (00:00:00) in the local timezone
# 'now' means it is relative to the query issue time
# If both start and end time is set to now, this will make the time
# filter a moving window. By only setting the end time to now,
# start time will be set to midnight, while end will be relative to
# the query issue time.
DEFAULT_RELATIVE_START_TIME = "today"
DEFAULT_RELATIVE_END_TIME = "today"

# Configure which SQL validator to use for each engine
SQL_VALIDATORS_BY_ENGINE = {
    "presto": "PrestoDBSQLValidator",
    "postgresql": "PostgreSQLValidator",
}

# A list of preferred databases, in order. These databases will be
# displayed prominently in the "Add Database" dialog. You should
# use the "engine_name" attribute of the corresponding DB engine spec
# in `superset/db_engine_specs/`.
PREFERRED_DATABASES: list[str] = [
    "PostgreSQL",
    "Presto",
    "MySQL",
    "SQLite",
    # etc.
]
# When adding a new database we try to connect to it. Depending on which parameters are
# incorrect this could take a couple minutes, until the SQLAlchemy driver pinging the
# database times out. Instead of relying on the driver timeout we can specify a shorter
# one here.
TEST_DATABASE_CONNECTION_TIMEOUT = timedelta(seconds=30)

# Details needed for databases that allows user to authenticate using personal
# OAuth2 tokens. See https://github.com/apache/superset/issues/20300 for more
# information. The scope and URIs are optional.
DATABASE_OAUTH2_CLIENTS: dict[str, dict[str, Any]] = {
    # "Google Sheets": {
    #     "id": "XXX.apps.googleusercontent.com",
    #     "secret": "GOCSPX-YYY",
    #     "scope": " ".join(
    #         [
    #             "https://www.googleapis.com/auth/drive.readonly",
    #             "https://www.googleapis.com/auth/spreadsheets",
    #             "https://spreadsheets.google.com/feeds",
    #         ]
    #     ),
    #     "authorization_request_uri": "https://accounts.google.com/o/oauth2/v2/auth",
    #     "token_request_uri": "https://oauth2.googleapis.com/token",
    # },
}
# OAuth2 state is encoded in a JWT using the alogorithm below.
DATABASE_OAUTH2_JWT_ALGORITHM = "HS256"
# By default the redirect URI points to /api/v1/database/oauth2/ and doesn't have to be
# specified. If you're running multiple Superset instances you might want to have a
# proxy handling the redirects, since redirect URIs need to be registered in the OAuth2
# applications. In that case, the proxy can forward the request to the correct instance
# by looking at the `default_redirect_uri` attribute in the OAuth2 state object.
# DATABASE_OAUTH2_REDIRECT_URI = "http://localhost:8088/api/v1/database/oauth2/"
# Timeout when fetching access and refresh tokens.
DATABASE_OAUTH2_TIMEOUT = timedelta(seconds=30)

# Enable/disable CSP warning
CONTENT_SECURITY_POLICY_WARNING = True

# Do you want Talisman enabled?
# TALISMAN_ENABLED = utils.cast_to_boolean(os.environ.get("TALISMAN_ENABLED", True))
TALISMAN_ENABLED = False

# If you want Talisman, how do you want it configured??
TALISMAN_CONFIG = {
    "content_security_policy": {
        "base-uri": ["'self'"],
        "default-src": ["'self'"],
        "img-src": [
            "'self'",
            "blob:",
            "data:",
            "https://apachesuperset.gateway.scarf.sh",
            "https://static.scarf.sh/",
            # "https://avatars.slack-edge.com", # Uncomment when SLACK_ENABLE_AVATARS is True
        ],
        "worker-src": ["'self'", "blob:"],
        "connect-src": [
            "'self'",
            "https://api.mapbox.com",
            "https://events.mapbox.com",
        ],
        "object-src": "'none'",
        "style-src": [
            "'self'",
            "'unsafe-inline'",
        ],
        "script-src": ["'self'", "'strict-dynamic'"],
    },
    "content_security_policy_nonce_in": ["script-src"],
    "force_https": False,
    "session_cookie_secure": False,
}
# React requires `eval` to work correctly in dev mode
TALISMAN_DEV_CONFIG = {
    "content_security_policy": {
        "base-uri": ["'self'"],
        "default-src": ["'self'"],
        "img-src": [
            "'self'",
            "blob:",
            "data:",
            "https://apachesuperset.gateway.scarf.sh",
            "https://static.scarf.sh/",
            "https://avatars.slack-edge.com",
        ],
        "worker-src": ["'self'", "blob:"],
        "connect-src": [
            "'self'",
            "https://api.mapbox.com",
            "https://events.mapbox.com",
        ],
        "object-src": "'none'",
        "style-src": [
            "'self'",
            "'unsafe-inline'",
        ],
        "script-src": ["'self'", "'unsafe-inline'", "'unsafe-eval'"],
    },
    "content_security_policy_nonce_in": ["script-src"],
    "force_https": False,
    "session_cookie_secure": False,
}

#
# Flask session cookie options
#
# See https://flask.palletsprojects.com/en/1.1.x/security/#set-cookie-options
# for details
#
SESSION_COOKIE_HTTPONLY = True  # Prevent cookie from being read by frontend JS?
SESSION_COOKIE_SECURE = False  # Prevent cookie from being transmitted over non-tls?
SESSION_COOKIE_SAMESITE: Literal["None", "Lax", "Strict"] | None = "Lax"
# Whether to use server side sessions from flask-session or Flask secure cookies
SESSION_SERVER_SIDE = False
# Example config using Redis as the backend for server side sessions
# from flask_session import RedisSessionInterface
#
# SESSION_SERVER_SIDE = True
# SESSION_TYPE = "redis"
# SESSION_REDIS = Redis(host="localhost", port=6379, db=0)
#
# Other possible config options and backends:
# # https://flask-session.readthedocs.io/en/latest/config.html

# Cache static resources.
SEND_FILE_MAX_AGE_DEFAULT = int(timedelta(days=365).total_seconds())

# URI to database storing the example data, points to
# SQLALCHEMY_DATABASE_URI by default if set to `None`
SQLALCHEMY_EXAMPLES_URI = "sqlite:///" + os.path.join(DATA_DIR, "examples.db")

# Optional prefix to be added to all static asset paths when rendering the UI.
# This is useful for hosting assets in an external CDN, for example
STATIC_ASSETS_PREFIX = ""

# Some sqlalchemy connection strings can open Superset to security risks.
# Typically these should not be allowed.
PREVENT_UNSAFE_DB_CONNECTIONS = True

# If true all default urls on datasets will be handled as relative URLs by the frontend
PREVENT_UNSAFE_DEFAULT_URLS_ON_DATASET = True

# Define a list of allowed URLs for dataset data imports (v1).
# Simple example to only allow URLs that belong to certain domains:
# ALLOWED_IMPORT_URL_DOMAINS = [
#     r"^https://.+\.domain1\.com\/?.*", r"^https://.+\.domain2\.com\/?.*"
# ]
DATASET_IMPORT_ALLOWED_DATA_URLS = [r".*"]

# Path used to store SSL certificates that are generated when using custom certs.
# Defaults to temporary directory.
# Example: SSL_CERT_PATH = "/certs"
SSL_CERT_PATH: str | None = None

# SQLA table mutator, every time we fetch the metadata for a certain table
# (superset.connectors.sqla.models.SqlaTable), we call this hook
# to allow mutating the object with this callback.
# This can be used to set any properties of the object based on naming
# conventions and such. You can find examples in the tests.

# pylint: disable-next=unnecessary-lambda-assignment
SQLA_TABLE_MUTATOR = lambda table: table  # noqa: E731

# Global async query config options.
# Requires GLOBAL_ASYNC_QUERIES feature flag to be enabled.
GLOBAL_ASYNC_QUERY_MANAGER_CLASS = (
    "superset.async_events.async_query_manager.AsyncQueryManager"
)
GLOBAL_ASYNC_QUERIES_REDIS_CONFIG = {
    "port": 6379,
    "host": "127.0.0.1",
    "password": "",
    "db": 0,
    "ssl": False,
}
GLOBAL_ASYNC_QUERIES_REDIS_STREAM_PREFIX = "async-events-"
GLOBAL_ASYNC_QUERIES_REDIS_STREAM_LIMIT = 1000
GLOBAL_ASYNC_QUERIES_REDIS_STREAM_LIMIT_FIREHOSE = 1000000
GLOBAL_ASYNC_QUERIES_REGISTER_REQUEST_HANDLERS = True
GLOBAL_ASYNC_QUERIES_JWT_COOKIE_NAME = "async-token"
GLOBAL_ASYNC_QUERIES_JWT_COOKIE_SECURE = False
GLOBAL_ASYNC_QUERIES_JWT_COOKIE_SAMESITE: None | (Literal["None", "Lax", "Strict"]) = (
    None
)
GLOBAL_ASYNC_QUERIES_JWT_COOKIE_DOMAIN = None
GLOBAL_ASYNC_QUERIES_JWT_SECRET = "test-secret-change-me"
GLOBAL_ASYNC_QUERIES_TRANSPORT: Literal["polling", "ws"] = "polling"
GLOBAL_ASYNC_QUERIES_POLLING_DELAY = int(
    timedelta(milliseconds=500).total_seconds() * 1000
)
GLOBAL_ASYNC_QUERIES_WEBSOCKET_URL = "ws://127.0.0.1:8080/"

# Users surrogate keys option
USER_SK_REDIS_CONFIG = {
    "port": 6379,
    "host": "10.70.52.123",
    "password": "",
    "db": 3,
    "ssl": False,
}

# Embedded config options
GUEST_ROLE_NAME = "EkaUser"
GUEST_TOKEN_JWT_SECRET = "test-guest-secret-change-me"
GUEST_TOKEN_JWT_ALGO = "HS256"
GUEST_TOKEN_HEADER_NAME = "X-GuestToken"
GUEST_TOKEN_JWT_EXP_SECONDS = 3*60*60  # 3 hours
# Guest token audience for the embedded superset, either string or callable
GUEST_TOKEN_JWT_AUDIENCE: Callable[[], str] | str | None = None

# A SQL dataset health check. Note if enabled it is strongly advised that the callable
# be memoized to aid with performance, i.e.,
#
#    @cache_manager.cache.memoize(timeout=0)
#    def DATASET_HEALTH_CHECK(datasource: SqlaTable) -> Optional[str]:
#        if (
#            datasource.sql and
#            len(sql_parse.ParsedQuery(datasource.sql, strip_comments=True).tables) == 1
#        ):
#            return (
#                "This virtual dataset queries only one table and therefore could be "
#                "replaced by querying the table directly."
#            )
#
#        return None
#
# Within the FLASK_APP_MUTATOR callable, i.e., once the application and thus cache have
# been initialized it is also necessary to add the following logic to blow the cache for
# all datasources if the callback function changed.
#
#    def FLASK_APP_MUTATOR(app: Flask) -> None:
#        name = "DATASET_HEALTH_CHECK"
#        func = app.config[name]
#        code = func.uncached.__code__.co_code
#
#        if cache_manager.cache.get(name) != code:
#            cache_manager.cache.delete_memoized(func)
#            cache_manager.cache.set(name, code, timeout=0)
#
DATASET_HEALTH_CHECK: Callable[[SqlaTable], str] | None = None

# the advanced data type key should correspond to that set in the column metadata
ADVANCED_DATA_TYPES: dict[str, AdvancedDataType] = {
    "internet_address": internet_address,
    "port": internet_port,
}

# By default, the Welcome page features all charts and dashboards the user has access
# to. This can be changed to show only examples, or a custom view
# by providing the title and a FAB filter:
# WELCOME_PAGE_LAST_TAB = (
#     "Xyz",
#     [{"col": 'created_by', "opr": 'rel_o_m', "value": 10}],
# )
WELCOME_PAGE_LAST_TAB: Literal["examples", "all"] | tuple[str, list[dict[str, Any]]] = (
    "all"
)

# Max allowed size for a zipped file
ZIPPED_FILE_MAX_SIZE = 100 * 1024 * 1024  # 100MB
# Max allowed compression ratio for a zipped file
ZIP_FILE_MAX_COMPRESS_RATIO = 200.0

# Configuration for environment tag shown on the navbar. Setting 'text' to '' will hide the tag.
# 'color' can either be a hex color code, or a dot-indexed theme color (e.g. error.base)
ENVIRONMENT_TAG_CONFIG = {
    "variable": "SUPERSET_ENV",
    "values": {
        "debug": {
            "color": "error.base",
            "text": "flask-debug",
        },
        "development": {
            "color": "error.base",
            "text": "Development",
        },
        "production": {
            "color": "",
            "text": "",
        },
    },
}


# Extra related query filters make it possible to limit which objects are shown
# in the UI. For examples, to only show "admin" or users starting with the letter "b" in
# the "Owners" dropdowns, you could add the following in your config:
# def user_filter(query: Query, *args, *kwargs):
#     from superset import security_manager
#
#     user_model = security_manager.user_model
#     filters = [
#         user_model.username == "admin",
#         user_model.username.ilike("b%"),
#     ]
#     return query.filter(or_(*filters))
#
#  EXTRA_RELATED_QUERY_FILTERS = {"user": user_filter}
#
# Similarly, to restrict the roles in the "Roles" dropdown you can provide a custom
# filter callback for the "role" key.
class ExtraRelatedQueryFilters(TypedDict, total=False):
    role: Callable[[Query], Query]
    user: Callable[[Query], Query]


EXTRA_RELATED_QUERY_FILTERS: ExtraRelatedQueryFilters = {}


# Extra dynamic query filters make it possible to limit which objects are shown
# in the UI before any other filtering is applied. Useful for example when
# considering to filter using Feature Flags along with regular role filters
# that get applied by default in our base_filters.
# For example, to only show a database starting with the letter "b"
# in the "Database Connections" list, you could add the following in your config:
# def initial_database_filter(query: Query, *args, *kwargs):
#     from superset.models.core import Database
#
#     filter = Database.database_name.startswith('b')
#     return query.filter(filter)
#
#  EXTRA_DYNAMIC_QUERY_FILTERS = {"database": initial_database_filter}
class ExtraDynamicQueryFilters(TypedDict, total=False):
    databases: Callable[[Query], Query]


EXTRA_DYNAMIC_QUERY_FILTERS: ExtraDynamicQueryFilters = {}

# -------------------------------------------------------------------
# *                WARNING:  STOP EDITING  HERE                    *
# -------------------------------------------------------------------
# Don't add config values below this line since local configs won't be
# able to override them.
if CONFIG_PATH_ENV_VAR in os.environ:
    # Explicitly import config module that is not necessarily in pythonpath; useful
    # for case where app is being executed via pex.
    cfg_path = os.environ[CONFIG_PATH_ENV_VAR]
    try:
        module = sys.modules[__name__]
        override_conf = imp.load_source("superset_config", cfg_path)
        for key in dir(override_conf):
            if key.isupper():
                setattr(module, key, getattr(override_conf, key))

        click.secho(f"Loaded your LOCAL configuration at [{cfg_path}]", fg="cyan")
    except Exception:
        logger.exception(
            "Failed to import config for %s=%s", CONFIG_PATH_ENV_VAR, cfg_path
        )
        raise
elif importlib.util.find_spec("superset_config") and not is_test():
    try:
        # pylint: disable=import-error,wildcard-import,unused-wildcard-import
        import superset_config
        from superset_config import *  # noqa: F403, F401

        click.secho(
            f"Loaded your LOCAL configuration at [{superset_config.__file__}]",
            fg="cyan",
        )
    except Exception:
        logger.exception("Found but failed to import local superset_config")
        raise<|MERGE_RESOLUTION|>--- conflicted
+++ resolved
@@ -487,12 +487,8 @@
     "EMBEDDED_SUPERSET": True,
     # Enables Alerts and reports new implementation
     "ALERT_REPORTS": False,
-<<<<<<< HEAD
     "DASHBOARD_RBAC": True,
-=======
     "ALERT_REPORT_TABS": False,
-    "DASHBOARD_RBAC": False,
->>>>>>> de6a5181
     "ENABLE_ADVANCED_DATA_TYPES": False,
     # Enabling ALERTS_ATTACH_REPORTS, the system sends email and slack message
     # with screenshot and link
